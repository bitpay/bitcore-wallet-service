'use strict';

var _ = require('lodash');
var async = require('async');
var $ = require('preconditions').singleton();
var log = require('npmlog');
log.debug = log.verbose;
log.disableColor();

var mongodb = require('mongodb');

var Model = require('./model');

var collections = {
  WALLETS: 'wallets',
  TXS: 'txs',
  ADDRESSES: 'addresses',
  NOTIFICATIONS: 'notifications',
  COPAYERS_LOOKUP: 'copayers_lookup',
  PREFERENCES: 'preferences',
  EMAIL_QUEUE: 'email_queue',
  CACHE: 'cache',
  FIAT_RATES: 'fiat_rates',
  TX_NOTES: 'tx_notes',
  SESSIONS: 'sessions'
};

var Storage = function (opts) {
  opts = opts || {};
  this.db = opts.db;
};

Storage.prototype._createIndexes = function () {
  this.db.collection(collections.WALLETS).createIndex({
    id: 1
  });
  this.db.collection(collections.COPAYERS_LOOKUP).createIndex({
    copayerId: 1
  });
  this.db.collection(collections.COPAYERS_LOOKUP).createIndex({
    walletId: 1
  });
  this.db.collection(collections.TXS).createIndex({
    walletId: 1,
    id: 1
  });
  this.db.collection(collections.TXS).createIndex({
    walletId: 1,
    isPending: 1,
    txid: 1
  });
  this.db.collection(collections.TXS).createIndex({
    walletId: 1,
    createdOn: -1
  });
  this.db.collection(collections.TXS).createIndex({
    txid: 1
  });
  this.db.collection(collections.NOTIFICATIONS).createIndex({
    walletId: 1,
    id: 1
  });
  this.db.collection(collections.ADDRESSES).createIndex({
    walletId: 1,
    createdOn: 1
  });
  this.db.collection(collections.ADDRESSES).createIndex({
    address: 1,
  });
  this.db.collection(collections.EMAIL_QUEUE).createIndex({
    notificationId: 1,
  });
  this.db.collection(collections.CACHE).createIndex({
    walletId: 1,
    type: 1,
    key: 1
  });
  this.db.collection(collections.TX_NOTES).createIndex({
    walletId: 1,
    txid: 1
  });
  this.db.collection(collections.PREFERENCES).createIndex({
    walletId: 1
  });
  this.db.collection(collections.FIAT_RATES).createIndex({
    provider: 1,
    code: 1,
    ts: 1
  });
};

Storage.prototype.connect = function (opts, cb) {
  var self = this;

  opts = opts || {};

  if (this.db) {
    return cb();
  }

  var config = opts.mongoDb || {};
  mongodb.MongoClient.connect(config.uri, function (err, db) {
    if (err) {
      log.error('Unable to connect to the mongoDB. Check the credentials.');
      return cb(err);
    }
    self.db = db;
    self._createIndexes();
    console.log('Connection established to mongoDB');
    return cb();
  });
};

Storage.prototype.disconnect = function (cb) {
  var self = this;
  this.db.close(true, function (err) {
    if (err) {
      return cb(err);
    }
    self.db = null;
    return cb();
  });
};

Storage.prototype.fetchWallet = function (id, cb) {
  this.db.collection(collections.WALLETS).findOne({
    id: id
  }, function (err, result) {
    if (err) {
      return cb(err);
    }
    if (!result) {
      return cb();
    }
    return cb(null, Model.Wallet.fromObj(result));
  });
};

Storage.prototype.storeWallet = function (wallet, cb) {
  this.db.collection(collections.WALLETS).update({
    id: wallet.id
  }, wallet.toObject(), {
    w: 1,
    upsert: true
  }, cb);
};

Storage.prototype.storeWalletAndUpdateCopayersLookup = function (wallet, cb) {
  var self = this;

  var copayerLookups = _.map(wallet.copayers, function (copayer) {
    $.checkState(copayer.requestPubKeys);
    return {
      copayerId: copayer.id,
      walletId: wallet.id,
      requestPubKeys: copayer.requestPubKeys
    };
  });

  this.db.collection(collections.COPAYERS_LOOKUP).remove({
    walletId: wallet.id
  }, {
    w: 1
  }, function (err) {
    if (err) {
      return cb(err);
    }
    self.db.collection(collections.COPAYERS_LOOKUP).insert(copayerLookups, {
      w: 1
    }, function (err) {
      if (err) {
        return cb(err);
      }
      return self.storeWallet(wallet, cb);
    });
  });
};

Storage.prototype.fetchCopayerLookup = function (copayerId, cb) {

  this.db.collection(collections.COPAYERS_LOOKUP).findOne({
    copayerId: copayerId
  }, function (err, result) {
    if (err) {
      return cb(err);
    }
    if (!result) {
      return cb();
    }

    if (!result.requestPubKeys) {
      result.requestPubKeys = [{
        key: result.requestPubKey,
        signature: result.signature
      }];
    }

    return cb(null, result);
  });
};

// TODO: should be done client-side
Storage.prototype._completeTxData = function (walletId, txs, cb) {
  var self = this;

  self.fetchWallet(walletId, function (err, wallet) {
    if (err) {
      return cb(err);
    }
    _.each([].concat(txs), function (tx) {
      tx.derivationStrategy = wallet.derivationStrategy || 'BIP45';
      tx.creatorName = wallet.getCopayer(tx.creatorId).name;
      _.each(tx.actions, function (action) {
        action.copayerName = wallet.getCopayer(action.copayerId).name;
      });

      if (tx.status === 'accepted') {
        tx.raw = tx.getRawTx();
      }

    });
    return cb(null, txs);
  });
};

// TODO: remove walletId from signature
Storage.prototype.fetchTx = function (walletId, txProposalId, cb) {
  var self = this;

  this.db.collection(collections.TXS).findOne({
    id: txProposalId,
    walletId: walletId
  }, function (err, result) {
    if (err) {
      return cb(err);
    }
    if (!result) {
      return cb();
    }
    return self._completeTxData(walletId, Model.TxProposal.fromObj(result), cb);
  });
};

Storage.prototype.fetchTxByHash = function (hash, cb) {
  var self = this;

  this.db.collection(collections.TXS).findOne({
    txid: hash,
  }, function (err, result) {
    if (err) {
      return cb(err);
    }
    if (!result) {
      return cb();
    }

    return self._completeTxData(result.walletId, Model.TxProposal.fromObj(result), cb);
  });
};

Storage.prototype.fetchLastTxs = function (walletId, creatorId, limit, cb) {
  this.db.collection(collections.TXS).find({
    walletId: walletId,
    creatorId: creatorId,
  }, {
    limit: limit || 5
  }).sort({
    createdOn: -1
  }).toArray(function (err, result) {
    if (err) {
      return cb(err);
    }
    if (!result) {
      return cb();
    }
    var txs = _.map(result, function (tx) {
      return Model.TxProposal.fromObj(tx);
    });
    return cb(null, txs);
  });
};

Storage.prototype.fetchPendingTxs = function (walletId, cb) {
  var self = this;

  self.db.collection(collections.TXS).find({
    walletId: walletId,
    isPending: true,
  }).sort({
    createdOn: -1
  }).toArray(function (err, result) {
    if (err) {
      return cb(err);
    }
    if (!result) {
      return cb();
    }
    var txs = _.map(result, function (tx) {
      return Model.TxProposal.fromObj(tx);
    });
    return self._completeTxData(walletId, txs, cb);
  });
};

/**
 * fetchTxs. Times are in UNIX EPOCH (seconds)
 *
 * @param walletId
 * @param opts.minTs
 * @param opts.maxTs
 * @param opts.limit
 */
Storage.prototype.fetchTxs = function (walletId, opts, cb) {
  var self = this;

  opts = opts || {};

  var tsFilter = {};
  if (_.isNumber(opts.minTs)) {
    tsFilter.$gte = opts.minTs;
  }
  if (_.isNumber(opts.maxTs)) {
    tsFilter.$lte = opts.maxTs;
  }

  var filter = {
    walletId: walletId
  };
  if (!_.isEmpty(tsFilter)) {
    filter.createdOn = tsFilter;
  }

  var mods = {};
  if (_.isNumber(opts.limit)) {
    mods.limit = opts.limit;
  }

  this.db.collection(collections.TXS).find(filter, mods).sort({
    createdOn: -1
  }).toArray(function (err, result) {
    if (err) {
      return cb(err);
    }
    if (!result) {
      return cb();
    }
    var txs = _.map(result, function (tx) {
      return Model.TxProposal.fromObj(tx);
    });
    return self._completeTxData(walletId, txs, cb);
  });
};

/**
 * fetchBroadcastedTxs. Times are in UNIX EPOCH (seconds)
 *
 * @param walletId
 * @param opts.minTs
 * @param opts.maxTs
 * @param opts.limit
 */
Storage.prototype.fetchBroadcastedTxs = function (walletId, opts, cb) {
  var self = this;

  opts = opts || {};

  var tsFilter = {};
  if (_.isNumber(opts.minTs)) {
    tsFilter.$gte = opts.minTs;
  }
  if (_.isNumber(opts.maxTs)) {
    tsFilter.$lte = opts.maxTs;
  }

  var filter = {
    walletId: walletId,
    status: 'broadcasted',
  };
  if (!_.isEmpty(tsFilter)) {
    filter.broadcastedOn = tsFilter;
  }

  var mods = {};
  if (_.isNumber(opts.limit)) {
    mods.limit = opts.limit;
  }

  this.db.collection(collections.TXS).find(filter, mods).sort({
    createdOn: -1
  }).toArray(function (err, result) {
    if (err) {
      return cb(err);
    }
    if (!result) {
      return cb();
    }
    var txs = _.map(result, function (tx) {
      return Model.TxProposal.fromObj(tx);
    });
    return self._completeTxData(walletId, txs, cb);
  });
};

/**
 * Retrieves notifications after a specific id or from a given ts (whichever is more recent).
 *
 * @param {String} notificationId
 * @param {Number} minTs
 * @returns {Notification[]} Notifications
 */
Storage.prototype.fetchNotifications = function (walletId, notificationId, minTs, cb) {
  function makeId(timestamp) {
    return _.padLeft(timestamp, 14, '0') + _.repeat('0', 4);
  }

  var minId = makeId(minTs);
  if (notificationId) {
    minId = notificationId > minId ? notificationId : minId;
  }

  this.db.collection(collections.NOTIFICATIONS)
    .find({
      walletId: walletId,
      id: {
        $gt: minId,
      },
    })
    .sort({
      id: 1
    })
    .toArray(function (err, result) {
      if (err) {
        return cb(err);
      }
      if (!result) {
        return cb();
      }
      var notifications = _.map(result, function (notification) {
        return Model.Notification.fromObj(notification);
      });
      return cb(null, notifications);
    });
};

// TODO: remove walletId from signature
Storage.prototype.storeNotification = function (walletId, notification, cb) {
  this.db.collection(collections.NOTIFICATIONS).insert(notification, {
    w: 1
  }, cb);
};

// TODO: remove walletId from signature
Storage.prototype.storeTx = function (walletId, txp, cb) {
  this.db.collection(collections.TXS).update({
    id: txp.id,
    walletId: walletId
  }, txp.toObject(), {
    w: 1,
    upsert: true
  }, cb);
};

Storage.prototype.removeTx = function (walletId, txProposalId, cb) {
  this.db.collection(collections.TXS).findAndRemove({
    id: txProposalId,
    walletId: walletId
  }, {
    w: 1
  }, cb);
};

Storage.prototype.removeWallet = function (walletId, cb) {
  var self = this;

  async.parallel([

    function (next) {
      self.db.collection(collections.WALLETS).findAndRemove({
        id: walletId
      }, next);
    },
    function (next) {
      var otherCollections = _.without(_.values(collections), collections.WALLETS);
      async.each(otherCollections, function (col, next) {
        self.db.collection(col).remove({
          walletId: walletId
        }, next);
      }, next);
    },
  ], cb);
};

Storage.prototype.fetchAddresses = function (walletId, cb) {
  this.db.collection(collections.ADDRESSES).find({
    walletId: walletId,
  }).sort({
    createdOn: 1
  }).toArray(function (err, result) {
    if (err) {
      return cb(err);
    }
    if (!result) {
      return cb();
    }
    var addresses = _.map(result, function (address) {
      return Model.Address.fromObj(address);
    });
    return cb(null, addresses);
  });
};

Storage.prototype.countAddresses = function (walletId, cb) {
  this.db.collection(collections.ADDRESSES).find({
    walletId: walletId,
  }).count(cb);
};

Storage.prototype.storeAddress = function (address, cb) {
  var self = this;

  self.db.collection(collections.ADDRESSES).update({
    address: address.address
  }, address, {
    w: 1,
    upsert: false,
  }, cb);
};

Storage.prototype.storeAddressAndWallet = function (wallet, addresses, cb) {
  var self = this;

  addresses = [].concat(addresses);
  if (addresses.length === 0) {
    return cb();
  }

  async.filter(addresses, function (address, next) {
    self.db.collection(collections.ADDRESSES).findOne({
      address: address.address,
    }, {
      walletId: true,
    }, function (err, result) {
      if (err || !result) {
        return next(true);
      }
      if (result.walletId !== wallet.id) {
        log.warn('Address ' + address.address + ' exists in more than one wallet.');
        return next(true);
      }
      // Ignore if address was already in wallet
      return next(false);
    });
  }, function (newAddresses) {
    if (newAddresses.length === 0) {
      return cb();
    }
    self.db.collection(collections.ADDRESSES).insert(newAddresses, {
      w: 1
    }, function (err) {
      if (err) {
        return cb(err);
      }
      self.storeWallet(wallet, cb);
    });
  });
};

Storage.prototype.fetchAddress = function (address, cb) {
  this.db.collection(collections.ADDRESSES).findOne({
    address: address,
  }, function (err, result) {
    if (err) {
      return cb(err);
    }
    if (!result) {
      return cb();
    }

    return cb(null, Model.Address.fromObj(result));
  });
};

Storage.prototype.fetchPreferences = function (walletId, copayerId, cb) {
  this.db.collection(collections.PREFERENCES).find({
    walletId: walletId,
  }).toArray(function (err, result) {
    if (err) {
      return cb(err);
    }

    if (copayerId) {
      result = _.find(result, {
        copayerId: copayerId
      });
    }
    if (!result) {
      return cb();
    }

    var preferences = _.map([].concat(result), function (r) {
      return Model.Preferences.fromObj(r);
    });
    if (copayerId) {
      preferences = preferences[0];
    }
    return cb(null, preferences);
  });
};

Storage.prototype.storePreferences = function (preferences, cb) {
  this.db.collection(collections.PREFERENCES).update({
    walletId: preferences.walletId,
    copayerId: preferences.copayerId
  }, preferences, {
    w: 1,
    upsert: true,
  }, cb);
};

Storage.prototype.storeEmail = function (email, cb) {
  this.db.collection(collections.EMAIL_QUEUE).update({
    id: email.id,
  }, email, {
    w: 1,
    upsert: true,
  }, cb);
};

Storage.prototype.fetchUnsentEmails = function (cb) {
  this.db.collection(collections.EMAIL_QUEUE).find({
    status: 'pending',
  }).toArray(function (err, result) {
    if (err) {
      return cb(err);
    }
    if (!result || _.isEmpty(result)) {
      return cb(null, []);
    }
    return cb(null, Model.Email.fromObj(result));
  });
};

Storage.prototype.fetchEmailByNotification = function (notificationId, cb) {
  this.db.collection(collections.EMAIL_QUEUE).findOne({
    notificationId: notificationId,
  }, function (err, result) {
    if (err) {
      return cb(err);
    }
    if (!result) {
      return cb();
    }

    return cb(null, Model.Email.fromObj(result));
  });
};

Storage.prototype.cleanActiveAddresses = function(walletId, cb) {
  var self = this;

  async.series([

    function(next) {
      self.db.collection(collections.CACHE).remove({
        walletId: walletId,
        type: 'activeAddresses',
      }, {
        w: 1
      }, next);
    },
    function(next) {
      self.db.collection(collections.CACHE).insert({
        walletId: walletId,
        type: 'activeAddresses',
        key: null
      }, {
        w: 1
      }, next);
    },
  ], cb);
};

Storage.prototype.storeActiveAddresses = function(walletId, addresses, cb) {
  var self = this;

  async.each(addresses, function(address, next) {
    var record = {
      walletId: walletId,
      type: 'activeAddresses',
      key: address,
    };
    self.db.collection(collections.CACHE).update({
      walletId: record.walletId,
      type: record.type,
      key: record.key,
    }, record, {
      w: 1,
      upsert: true,
    }, next);
  }, cb);
};

// --------         ---------------------------  Total
//           > Time >                  
//                       ^to     <=  ^from
//                       ^fwdIndex  =>  ^end
Storage.prototype.getTxHistoryCache = function (walletId, from, to, cb) {
  var self = this;
  $.checkArgument(from >= 0);
  $.checkArgument(from <= to);

  self.db.collection(collections.CACHE).findOne({
    walletId: walletId,
    type: 'historyCacheStatus',
    key: null
  }, function (err, result) {
    if (err) {
      return cb(err);
    }
    if (!result) {
      return cb();
    }
    if (!result.isUpdated) {
      return cb();
    }

    // Reverse indexes
    var fwdIndex = result.totalItems - to;

    if (fwdIndex < 0) {
      fwdIndex = 0;
    }

    var end = result.totalItems - from;

    // nothing to return
    if (end <= 0) {
      return cb(null, []);
    }

    // Cache is OK.
    self.db.collection(collections.CACHE).find({
      walletId: walletId,
      type: 'historyCache',
      key: {
        $gte: fwdIndex,
        $lt: end
      },
    }).sort({
      key: -1,
    }).toArray(function (err, result) {
      if (err) {
        return cb(err);
      }

      if (!result) {
        return cb();
      }

      if (result.length < end - fwdIndex) {
        // some items are not yet defined.
        return cb();
      }

      var txs = _.pluck(result, 'tx');
      return cb(null, txs);
    });
  });
};

Storage.prototype.softResetAllTxHistoryCache = function (cb) {
  this.db.collection(collections.CACHE).update({
    type: 'historyCacheStatus',
  }, {
    isUpdated: false
  }, {
    multi: true
  }, cb);
};

Storage.prototype.softResetTxHistoryCache = function (walletId, cb) {
  this.db.collection(collections.CACHE).update({
    walletId: walletId,
    type: 'historyCacheStatus',
    key: null
  }, {
    isUpdated: false
  }, {
    w: 1,
    upsert: true
  }, cb);
};

Storage.prototype.clearTxHistoryCache = function (walletId, cb) {
  var self = this;
  self.db.collection(collections.CACHE).remove({
    walletId: walletId,
    type: 'historyCache'
  }, {
    multi: 1
  }, function (err) {
    if (err) {
      return cb(err);
    }
    self.db.collection(collections.CACHE).remove({
      walletId: walletId,
      type: 'historyCacheStatus',
      key: null
    }, {
      w: 1
    }, cb);
  });
};

// items should be in CHRONOLOGICAL order
Storage.prototype.storeTxHistoryCache = function (walletId, totalItems, firstPosition, items, cb) {
  $.shouldBeNumber(firstPosition);
  $.checkArgument(firstPosition >= 0);
  $.shouldBeNumber(totalItems);
  $.checkArgument(totalItems >= 0);

  var self = this;

  _.each(items, function (item, i) {
    item.position = firstPosition + i;
  });
  var cacheIsComplete = (firstPosition === 0);

  // TODO: check txid uniqness?
  async.each(items, function (item, next) {
    var pos = item.position;
    delete item.position;
    self.db.collection(collections.CACHE).update({
      walletId: walletId,
      type: 'historyCache',
      key: pos,
    }, {
      walletId: walletId,
      type: 'historyCache',
      key: pos,
      tx: item,
    }, {
      w: 1,
      upsert: true,
    }, next);
  }, function (err) {
    if (err) {
      return cb(err);
    }

    self.db.collection(collections.CACHE).update({
      walletId: walletId,
      type: 'historyCacheStatus',
      key: null
    }, {
      walletId: walletId,
      type: 'historyCacheStatus',
      key: null,
      totalItems: totalItems,
      updatedOn: Date.now(),
      isComplete: cacheIsComplete,
      isUpdated: true
    }, {
      w: 1,
      upsert: true
    }, cb);
  });
};

<<<<<<< HEAD
Storage.prototype.storeFiatRate = function (providerName, rates, cb) {
=======




Storage.prototype.fetchActiveAddresses = function(walletId, cb) {
  var self = this;

  self.db.collection(collections.CACHE).find({
    walletId: walletId,
    type: 'activeAddresses',
  }).toArray(function(err, result) {
    if (err) return cb(err);
    if (_.isEmpty(result)) return cb();

    return cb(null, _.compact(_.pluck(result, 'key')));
  });
};

Storage.prototype.storeFiatRate = function(providerName, rates, cb) {
>>>>>>> 7096157b
  var self = this;

  var now = Date.now();
  async.each(rates, function (rate, next) {
    self.db.collection(collections.FIAT_RATES).insert({
      provider: providerName,
      ts: now,
      code: rate.code,
      value: rate.value,
    }, {
      w: 1
    }, next);
  }, cb);
};

Storage.prototype.fetchFiatRate = function (providerName, code, ts, cb) {
  var self = this;
  self.db.collection(collections.FIAT_RATES).find({
    provider: providerName,
    code: code,
    ts: {
      $lte: ts
    },
  }).sort({
    ts: -1
  }).limit(1).toArray(function (err, result) {
    if (err || _.isEmpty(result)) {
      return cb(err);
    }
    return cb(null, result[0]);
  });
};

Storage.prototype.fetchTxNote = function (walletId, txid, cb) {
  var self = this;

  self.db.collection(collections.TX_NOTES).findOne({
    walletId: walletId,
    txid: txid,
  }, function (err, result) {
    if (err) {
      return cb(err);
    }
    if (!result) {
      return cb();
    }
    return self._completeTxNotesData(walletId, Model.TxNote.fromObj(result), cb);
  });
};

// TODO: should be done client-side
Storage.prototype._completeTxNotesData = function (walletId, notes, cb) {
  var self = this;

  self.fetchWallet(walletId, function (err, wallet) {
    if (err) {
      return cb(err);
    }
    _.each([].concat(notes), function (note) {
      note.editedByName = wallet.getCopayer(note.editedBy).name;
    });
    return cb(null, notes);
  });
};

/**
 * fetchTxNotes. Times are in UNIX EPOCH (seconds)
 *
 * @param walletId
 * @param opts.minTs
 */
Storage.prototype.fetchTxNotes = function (walletId, opts, cb) {
  var self = this;

  var filter = {
    walletId: walletId,
  };
  if (_.isNumber(opts.minTs)) {
    filter.editedOn = {
      $gte: opts.minTs
    };
  }
  this.db.collection(collections.TX_NOTES).find(filter).toArray(function (err, result) {
    if (err) {
      return cb(err);
    }
    var notes = _.compact(_.map(result, function (note) {
      return Model.TxNote.fromObj(note);
    }));
    return self._completeTxNotesData(walletId, notes, cb);
  });
};

Storage.prototype.storeTxNote = function (txNote, cb) {
  this.db.collection(collections.TX_NOTES).update({
    txid: txNote.txid,
    walletId: txNote.walletId
  }, txNote.toObject(), {
    w: 1,
    upsert: true,
  }, cb);
};

Storage.prototype.getSession = function (copayerId, cb) {
  var self = this;

  self.db.collection(collections.SESSIONS).findOne({
      copayerId: copayerId,
    },
    function (err, result) {
      if (err || !result) return cb(err);
      return cb(null, Model.Session.fromObj(result));
    });
};

Storage.prototype.storeSession = function (session, cb) {
  this.db.collection(collections.SESSIONS).update({
    copayerId: session.copayerId,
  }, session.toObject(), {
    w: 1,
    upsert: true,
  }, cb);
};

Storage.prototype._dump = function (cb, fn) {
  fn = fn || console.log;
  cb = cb || function () {};

  this.db.collections(function (err, collections) {
    if (err) {
      return cb(err);
    }
    async.eachSeries(collections, function (col, next) {
      col.find().toArray(function (err, items) {
        fn('--------', col.s.name);
        fn(items);
        fn('------------------------------------------------------------------\n\n');
        next(err);
      });
    }, cb);
  });
};

Storage.collections = collections;
module.exports = Storage;<|MERGE_RESOLUTION|>--- conflicted
+++ resolved
@@ -867,9 +867,6 @@
   });
 };
 
-<<<<<<< HEAD
-Storage.prototype.storeFiatRate = function (providerName, rates, cb) {
-=======
 
 
 
@@ -889,7 +886,6 @@
 };
 
 Storage.prototype.storeFiatRate = function(providerName, rates, cb) {
->>>>>>> 7096157b
   var self = this;
 
   var now = Date.now();
