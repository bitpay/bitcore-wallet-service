--- conflicted
+++ resolved
@@ -26,12 +26,8 @@
   async.parallel([
 
     function(done) {
-<<<<<<< HEAD
-      self.explorers = _.map([Constants.LIVENET, Constants.TESTNET], function(network) {
-=======
       self.explorers = {};
-      _.map(['livenet', 'testnet'], function(network) {
->>>>>>> 5f329572
+      _.map([Constants.LIVENET, Constants.TESTNET], function(network) {
         var explorer;
         if (opts.blockchainExplorers) {
           explorer = opts.blockchainExplorers[network];
