'use strict';

var _ = require('lodash');
var $ = require('preconditions').singleton();
var async = require('async');
var log = require('npmlog');
var config = require('../config');

log.debug = log.verbose;
log.disableColor();
var EmailValidator = require('email-validator');
var Stringify = require('json-stable-stringify');

var Bitcore = require('bitcore-lib');

var Common = require('./common');
var Utils = Common.Utils;
var Constants = Common.Constants;
var Defaults = Common.Defaults;

var ClientError = require('./errors/clienterror');
var Errors = require('./errors/errordefinitions');

var Lock = require('./lock');
var Storage = require('./storage');
var MessageBroker = require('./messagebroker');
var BlockchainExplorer = require('./blockchainexplorer');
var FiatRateService = require('./fiatrateservice');

var request = require('request');

var Model = require('./model');
var Wallet = Model.Wallet;

var initialized = false;

var lock;
var storage;
var blockchainExplorer;
var blockchainExplorerOpts;
var messageBroker;
var fiatRateService;
var serviceVersion;

/**
 * Creates an instance of the Bitcore Wallet Service.
 * @constructor
 */
function WalletService() {
  if (!initialized)
    throw new Error('Server not initialized');

  this.lock = lock;
  this.storage = storage;
  this.blockchainExplorer = blockchainExplorer;
  this.blockchainExplorerOpts = blockchainExplorerOpts;
  this.messageBroker = messageBroker;
  this.fiatRateService = fiatRateService;
  this.notifyTicker = 0;
};

function checkRequired(obj, args, cb) {
  var missing = Utils.getMissingFields(obj, args);
  if (_.isEmpty(missing)) return true;
  if (_.isFunction(cb))
    cb(new ClientError('Required argument ' + _.first(missing) + ' missing.'));
  return false;
};

/**
 * Gets the current version of BWS
 */
WalletService.getServiceVersion = function() {
  if (!serviceVersion)
    serviceVersion = 'bws-' + require('../package').version;
  return serviceVersion;
};

/**
 * Initializes global settings for all instances.
 * @param {Object} opts
 * @param {Storage} [opts.storage] - The storage provider.
 * @param {Storage} [opts.blockchainExplorer] - The blockchainExporer provider.
 * @param {Callback} cb
 */
WalletService.initialize = function(opts, cb) {
  $.shouldBeFunction(cb);

  opts = opts || {};
  lock = opts.lock || new Lock(opts.lockOpts);
  blockchainExplorer = opts.blockchainExplorer;
  blockchainExplorerOpts = opts.blockchainExplorerOpts;
  if (opts.request)
    request = opts.request;

  function initStorage(cb) {
    if (opts.storage) {
      storage = opts.storage;
      return cb();
    } else {
      var newStorage = new Storage();
      newStorage.connect(opts.storageOpts, function(err) {
        if (err) return cb(err);
        storage = newStorage;
        return cb();
      });
    }
  };

  function initMessageBroker(cb) {
    messageBroker = opts.messageBroker || new MessageBroker(opts.messageBrokerOpts);
    if (messageBroker) {
      messageBroker.onMessage(WalletService.handleIncomingNotification);
    }

    return cb();
  };

  function initFiatRateService(cb) {
    if (opts.fiatRateService) {
      fiatRateService = opts.fiatRateService;
      return cb();
    } else {
      var newFiatRateService = new FiatRateService();
      var opts2 = opts.fiatRateServiceOpts || {};
      opts2.storage = storage;
      newFiatRateService.init(opts2, function(err) {
        if (err) return cb(err);
        fiatRateService = newFiatRateService;
        return cb();
      });
    }
  };

  async.series([

    function(next) {
      initStorage(next);
    },
    function(next) {
      initMessageBroker(next);
    },
    function(next) {
      initFiatRateService(next);
    },
  ], function(err) {
    if (err) {
      log.error('Could not initialize', err);
      throw err;
    }
    initialized = true;
    return cb();
  });
};

WalletService.handleIncomingNotification = function(notification, cb) {
  cb = cb || function() {};

  if (!notification || notification.type != 'NewBlock') return cb();

  WalletService._clearBlockchainHeightCache(notification.data.network);
  return cb();
};


WalletService.shutDown = function(cb) {
  if (!initialized) return cb();
  storage.disconnect(function(err) {
    if (err) return cb(err);
    initialized = false;
    return cb();
  });
};

/**
 * Gets an instance of the server without authentication.
 * @param {Object} opts
 * @param {string} opts.clientVersion - A string that identifies the client issuing the request
 */
WalletService.getInstance = function(opts) {
  opts = opts || {};

  var version = Utils.parseVersion(opts.clientVersion);
  if (version && version.agent == 'bwc') {
    if (version.major == 0 || (version.major == 1 && version.minor < 2)) {
      throw new ClientError(Errors.codes.UPGRADE_NEEDED, 'BWC clients < 1.2 are no longer supported.');
    }
  }

  var server = new WalletService();
  server._setClientVersion(opts.clientVersion);
  return server;
};

/**
 * Gets an instance of the server after authenticating the copayer.
 * @param {Object} opts
 * @param {string} opts.copayerId - The copayer id making the request.
 * @param {string} opts.message - (Optional) The contents of the request to be signed. Only needed if no session token is provided.
 * @param {string} opts.signature - (Optional) Signature of message to be verified using one of the copayer's requestPubKeys. Only needed if no session token is provided.
 * @param {string} opts.session - (Optional) A valid session token previously obtained using the #login method
 * @param {string} opts.clientVersion - A string that identifies the client issuing the request
 * @param {string} [opts.walletId] - The wallet id to use as current wallet for this request (only when copayer is support staff).
 */
WalletService.getInstanceWithAuth = function(opts, cb) {
  function withSignature(cb) {
    if (!checkRequired(opts, ['copayerId', 'message', 'signature'], cb)) return;

    var server;
    try {
      server = WalletService.getInstance(opts);
    } catch (ex) {
      return cb(ex);
    }

    server.storage.fetchCopayerLookup(opts.copayerId, function(err, copayer) {
      if (err) return cb(err);
      if (!copayer) return cb(new ClientError(Errors.codes.NOT_AUTHORIZED, 'Copayer not found'));

      if (!copayer.isSupportStaff) {
        var isValid = !!server._getSigningKey(opts.message, opts.signature, copayer.requestPubKeys);
        if (!isValid)
          return cb(new ClientError(Errors.codes.NOT_AUTHORIZED, 'Invalid signature'));
        server.walletId = copayer.walletId;
      } else {
        server.walletId = opts.walletId || copayer.walletId;
        server.copayerIsSupportStaff = true;
      }

      server.copayerId = opts.copayerId;
      return cb(null, server);
    });
  };

  function withSession(cb) {
    if (!checkRequired(opts, ['copayerId', 'session'], cb)) return;

    var server;
    try {
      server = WalletService.getInstance(opts);
    } catch (ex) {
      return cb(ex);
    }

    server.storage.getSession(opts.copayerId, function(err, s) {
      if (err) return cb(err);

      var isValid = s && s.id == opts.session && s.isValid();
      if (!isValid) return cb(new ClientError(Errors.codes.NOT_AUTHORIZED, 'Session expired'));

      server.storage.fetchCopayerLookup(opts.copayerId, function(err, copayer) {
        if (err) return cb(err);
        if (!copayer) return cb(new ClientError(Errors.codes.NOT_AUTHORIZED, 'Copayer not found'));

        server.copayerId = opts.copayerId;
        server.walletId = copayer.walletId;
        return cb(null, server);
      });
    });
  };

  var authFn = opts.session ? withSession : withSignature;
  return authFn(cb);
};

WalletService.prototype._runLocked = function(cb, task) {
  $.checkState(this.walletId);
  this.lock.runLocked(this.walletId, cb, task);
};

WalletService.prototype.login = function(opts, cb) {
  var self = this;

  var session;
  async.series([

    function(next) {
      self.storage.getSession(self.copayerId, function(err, s) {
        if (err) return next(err);
        session = s;
        next();
      });
    },
    function(next) {
      if (!session || !session.isValid()) {
        session = Model.Session.create({
          copayerId: self.copayerId,
          walletId: self.walletId,
        });
      } else {
        session.touch();
      }
      next();
    },
    function(next) {
      self.storage.storeSession(session, next);
    },
  ], function(err) {
    if (err) return cb(err);
    if (!session) return cb(new Error('Could not get current session for this copayer'));

    return cb(null, session.id);
  });
};

WalletService.prototype.logout = function(opts, cb) {
  var self = this;

  self.storage.removeSession(self.copayerId, cb);
};

/**
 * Creates a new wallet.
 * @param {Object} opts
 * @param {string} opts.id - The wallet id.
 * @param {string} opts.name - The wallet name.
 * @param {number} opts.m - Required copayers.
 * @param {number} opts.n - Total copayers.
 * @param {string} opts.pubKey - Public key to verify copayers joining have access to the wallet secret.
 * @param {string} opts.singleAddress[=false] - The wallet will only ever have one address.
 * @param {string} opts.network[=Constants.LIVENET] - The Bitcoin network for this wallet.
 * @param {string} opts.supportBIP44AndP2PKH[=true] - Client supports BIP44 & P2PKH for new wallets.
 */
WalletService.prototype.createWallet = function(opts, cb) {
  var self = this,
    pubKey;

  if (!checkRequired(opts, ['name', 'm', 'n', 'pubKey'], cb)) return;

  if (_.isEmpty(opts.name)) return cb(new ClientError('Invalid wallet name'));
  if (!Wallet.verifyCopayerLimits(opts.m, opts.n))
    return cb(new ClientError('Invalid combination of required copayers / total copayers'));

  opts.network = opts.network || Constants.LIVENET;
  if (!_.contains([Constants.LIVENET, Constants.TESTNET], opts.network))
    return cb(new ClientError('Invalid network'));

  opts.supportBIP44AndP2PKH = _.isBoolean(opts.supportBIP44AndP2PKH) ? opts.supportBIP44AndP2PKH : true;

  var derivationStrategy = opts.supportBIP44AndP2PKH ? Constants.DERIVATION_STRATEGIES.BIP44 : Constants.DERIVATION_STRATEGIES.BIP45;
  var addressType = (opts.n == 1 && opts.supportBIP44AndP2PKH) ? Constants.SCRIPT_TYPES.P2PKH : Constants.SCRIPT_TYPES.P2SH;

  try {
    pubKey = new Bitcore.PublicKey.fromString(opts.pubKey);
  } catch (ex) {
    return cb(new ClientError('Invalid public key'));
  };

  var newWallet;
  async.series([

    function(acb) {
      if (!opts.id)
        return acb();

      self.storage.fetchWallet(opts.id, function(err, wallet) {
        if (wallet) return acb(Errors.WALLET_ALREADY_EXISTS);
        return acb(err);
      });
    },
    function(acb) {
      var wallet = Wallet.create({
        id: opts.id,
        name: opts.name,
        m: opts.m,
        n: opts.n,
        network: opts.network,
        pubKey: pubKey.toString(),
        singleAddress: !!opts.singleAddress,
        derivationStrategy: derivationStrategy,
        addressType: addressType,
      });
      self.storage.storeWallet(wallet, function(err) {
        log.debug('Wallet created', wallet.id, opts.network);
        newWallet = wallet;
        return acb(err);
      });
    }
  ], function(err) {
    return cb(err, newWallet ? newWallet.id : null);
  });
};

/**
 * Retrieves a wallet from storage.
 * @param {Object} opts
 * @returns {Object} wallet
 */
WalletService.prototype.getWallet = function(opts, cb) {
  var self = this;

  self.storage.fetchWallet(self.walletId, function(err, wallet) {
    if (err) return cb(err);
    if (!wallet) return cb(Errors.WALLET_NOT_FOUND);
    return cb(null, wallet);
  });
};

/**
 * Retrieves a wallet from storage.
 * @param {Object} opts
 * @param {string} opts.identifier - The identifier associated with the wallet (one of: walletId, address, txid).
 * @returns {Object} wallet
 */
WalletService.prototype.getWalletFromIdentifier = function(opts, cb) {
  var self = this;

  if (!opts.identifier) return cb();

  var walletId;
  async.parallel([

    function(done) {
      self.storage.fetchWallet(opts.identifier, function(err, wallet) {
        if (wallet) walletId = wallet.id;
        return done(err);
      });
    },
    function(done) {
      self.storage.fetchAddress(opts.identifier, function(err, address) {
        if (address) walletId = address.walletId;
        return done(err);
      });
    },
    function(done) {
      self.storage.fetchTxByHash(opts.identifier, function(err, tx) {
        if (tx) walletId = tx.walletId;
        return done(err);
      });
    },
  ], function(err) {
    if (err) return cb(err);
    if (walletId) {
      return self.storage.fetchWallet(walletId, cb);
    }

    // Is identifier a txid form an incomming tx?
    async.detectSeries(_.values(Constants.NETWORKS), function(network, nextNetwork) {
      var bc = self._getBlockchainExplorer(network);
      bc.getTransaction(opts.identifier, function(err, tx) {
        if (err || !tx) return nextNetwork(err, false);
        var outputs = _.first(self._normalizeTxHistory(tx)).outputs;
        var toAddresses = _.pluck(outputs, 'address');
        async.detect(toAddresses, function(addressStr, nextAddress) {
          self.storage.fetchAddress(addressStr, function(err, address) {
            if (err || !address) return nextAddress(err, false);
            walletId = address.walletId;
            nextAddress(null, true);
          });
        }, function(err) {
          nextNetwork(err, !!walletId);
        });
      });
    }, function(err) {
      if (err) return cb(err);
      if (walletId) {
        return self.storage.fetchWallet(walletId, cb);
      }
      cb();
    });
  });
};

/**
 * Retrieves wallet status.
 * @param {Object} opts
 * @param {Object} opts.twoStep[=false] - Optional: use 2-step balance computation for improved performance
 * @param {Object} opts.includeExtendedInfo - Include PKR info & address managers for wallet & copayers
 * @returns {Object} status
 */
WalletService.prototype.getStatus = function(opts, cb) {
  var self = this;

  opts = opts || {};

  var status = {};
  async.parallel([

    function(next) {
      self.getWallet({}, function(err, wallet) {
        if (err) return next(err);

        var walletExtendedKeys = ['publicKeyRing', 'pubKey', 'addressManager'];
        var copayerExtendedKeys = ['xPubKey', 'requestPubKey', 'signature', 'addressManager', 'customData'];

        wallet.copayers = _.map(wallet.copayers, function(copayer) {
          if (copayer.id == self.copayerId) return copayer;
          return _.omit(copayer, 'customData');
        });
        if (!opts.includeExtendedInfo) {
          wallet = _.omit(wallet, walletExtendedKeys);
          wallet.copayers = _.map(wallet.copayers, function(copayer) {
            return _.omit(copayer, copayerExtendedKeys);
          });
        }
        status.wallet = wallet;
        next();
      });
    },
    function(next) {
      self.getBalance(opts, function(err, balance) {
        if (err) return next(err);
        status.balance = balance;
        next();
      });
    },
    function(next) {
      self.getPendingTxs({}, function(err, pendingTxps) {
        if (err) return next(err);
        status.pendingTxps = pendingTxps;
        next();
      });
    },
    function(next) {
      self.getPreferences({}, function(err, preferences) {
        if (err) return next(err);
        status.preferences = preferences;
        next();
      });
    },
  ], function(err) {
    if (err) return cb(err);
    return cb(null, status);
  });
};


/*
 * Verifies a signature
 * @param text
 * @param signature
 * @param pubKeys
 */
WalletService.prototype._verifySignature = function(text, signature, pubkey) {
  return Utils.verifyMessage(text, signature, pubkey);
};


/*
 * Verifies a request public key
 * @param requestPubKey
 * @param signature
 * @param xPubKey
 */
WalletService.prototype._verifyRequestPubKey = function(requestPubKey, signature, xPubKey) {
  var pub = (new Bitcore.HDPublicKey(xPubKey)).deriveChild(Constants.PATHS.REQUEST_KEY_AUTH).publicKey;
  return Utils.verifyMessage(requestPubKey, signature, pub.toString());
};

/*
 * Verifies signature againt a collection of pubkeys
 * @param text
 * @param signature
 * @param pubKeys
 */
WalletService.prototype._getSigningKey = function(text, signature, pubKeys) {
  var self = this;
  return _.find(pubKeys, function(item) {
    return self._verifySignature(text, signature, item.key);
  });
};

/**
 * _notify
 *
 * @param {String} type
 * @param {Object} data
 * @param {Object} opts
 * @param {Boolean} opts.isGlobal - If true, the notification is not issued on behalf of any particular copayer (defaults to false)
 */
WalletService.prototype._notify = function(type, data, opts, cb) {
  var self = this;

  if (_.isFunction(opts)) {
    cb = opts;
    opts = {};
  }
  opts = opts || {};

  log.debug('Notification', type, data);

  cb = cb || function() {};

  var walletId = self.walletId || data.walletId;
  var copayerId = self.copayerId || data.copayerId;

  $.checkState(walletId);

  var notification = Model.Notification.create({
    type: type,
    data: data,
    ticker: this.notifyTicker++,
    creatorId: opts.isGlobal ? null : copayerId,
    walletId: walletId,
  });

  this.storage.storeNotification(walletId, notification, function() {
    self.messageBroker.send(notification);
    return cb();
  });
};


WalletService.prototype._notifyTxProposalAction = function(type, txp, extraArgs, cb) {
  var self = this;

  if (_.isFunction(extraArgs)) {
    cb = extraArgs;
    extraArgs = {};
  }

  var data = _.assign({
    txProposalId: txp.id,
    creatorId: txp.creatorId,
    amount: txp.getTotalAmount(),
    message: txp.message,
  }, extraArgs);
  self._notify(type, data, {}, cb);
};

WalletService.prototype._addCopayerToWallet = function(wallet, opts, cb) {
  var self = this;

  var copayer = Model.Copayer.create({
    name: opts.name,
    copayerIndex: wallet.copayers.length,
    xPubKey: opts.xPubKey,
    requestPubKey: opts.requestPubKey,
    signature: opts.copayerSignature,
    customData: opts.customData,
    derivationStrategy: wallet.derivationStrategy,
  });
  self.storage.fetchCopayerLookup(copayer.id, function(err, res) {
    if (err) return cb(err);
    if (res) return cb(Errors.COPAYER_REGISTERED);

    if (opts.dryRun) return cb(null, {
      copayerId: null,
      wallet: wallet
    });

    wallet.addCopayer(copayer);
    self.storage.storeWalletAndUpdateCopayersLookup(wallet, function(err) {
      if (err) return cb(err);

      async.series([

        function(next) {
          self._notify('NewCopayer', {
            walletId: opts.walletId,
            copayerId: copayer.id,
            copayerName: copayer.name,
          }, next);
        },
        function(next) {
          if (wallet.isComplete() && wallet.isShared()) {
            self._notify('WalletComplete', {
              walletId: opts.walletId,
            }, {
              isGlobal: true
            }, next);
          } else {
            next();
          }
        },
      ], function() {
        return cb(null, {
          copayerId: copayer.id,
          wallet: wallet
        });
      });
    });
  });
};


WalletService.prototype._addKeyToCopayer = function(wallet, copayer, opts, cb) {
  var self = this;
  wallet.addCopayerRequestKey(copayer.copayerId, opts.requestPubKey, opts.signature, opts.restrictions, opts.name);
  self.storage.storeWalletAndUpdateCopayersLookup(wallet, function(err) {
    if (err) return cb(err);

    return cb(null, {
      copayerId: copayer.id,
      wallet: wallet
    });
  });
};

/**
 * Adds access to a given copayer
 *
 * @param {Object} opts
 * @param {string} opts.copayerId - The copayer id
 * @param {string} opts.requestPubKey - Public Key used to check requests from this copayer.
 * @param {string} opts.copayerSignature - S(requestPubKey). Used by other copayers to verify the that the copayer is himself (signed with REQUEST_KEY_AUTH)
 * @param {string} opts.restrictions
 *    - cannotProposeTXs
 *    - cannotXXX TODO
 * @param {string} opts.name  (name for the new access)
 */
WalletService.prototype.addAccess = function(opts, cb) {
  var self = this;

  if (!checkRequired(opts, ['copayerId', 'requestPubKey', 'signature'], cb)) return;

  self.storage.fetchCopayerLookup(opts.copayerId, function(err, copayer) {
    if (err) return cb(err);
    if (!copayer) return cb(Errors.NOT_AUTHORIZED);
    self.storage.fetchWallet(copayer.walletId, function(err, wallet) {
      if (err) return cb(err);
      if (!wallet) return cb(Errors.NOT_AUTHORIZED);

      var xPubKey = _.find(wallet.copayers, {
        id: opts.copayerId
      }).xPubKey;

      if (!self._verifyRequestPubKey(opts.requestPubKey, opts.signature, xPubKey)) {
        return cb(Errors.NOT_AUTHORIZED);
      }

      if (copayer.requestPubKeys.length > Defaults.MAX_KEYS)
        return cb(Errors.TOO_MANY_KEYS);

      self._addKeyToCopayer(wallet, copayer, opts, cb);
    });
  });
};

WalletService.prototype._setClientVersion = function(version) {
  delete this.parsedClientVersion;
  this.clientVersion = version;
};

WalletService.prototype._parseClientVersion = function() {
  if (_.isUndefined(this.parsedClientVersion)) {
    this.parsedClientVersion = Utils.parseVersion(this.clientVersion);
  }
  return this.parsedClientVersion;
};

WalletService.prototype._clientSupportsPayProRefund = function() {
  var version = this._parseClientVersion();
  if (!version) return false;
  if (version.agent != 'bwc') return true;
  if (version.major < 1 || (version.major == 1 && version.minor < 2)) return false;
  return true;
};

WalletService._getCopayerHash = function(name, xPubKey, requestPubKey) {
  return [name, xPubKey, requestPubKey].join('|');
};

/**
 * Joins a wallet in creation.
 * @param {Object} opts
 * @param {string} opts.walletId - The wallet id.
 * @param {string} opts.name - The copayer name.
 * @param {string} opts.xPubKey - Extended Public Key for this copayer.
 * @param {string} opts.requestPubKey - Public Key used to check requests from this copayer.
 * @param {string} opts.copayerSignature - S(name|xPubKey|requestPubKey). Used by other copayers to verify that the copayer joining knows the wallet secret.
 * @param {string} opts.customData - (optional) Custom data for this copayer.
 * @param {string} opts.dryRun[=false] - (optional) Simulate the action but do not change server state.
 * @param {string} [opts.supportBIP44AndP2PKH = true] - Client supports BIP44 & P2PKH for joining wallets.
 */
WalletService.prototype.joinWallet = function(opts, cb) {
  var self = this;

  if (!checkRequired(opts, ['walletId', 'name', 'xPubKey', 'requestPubKey', 'copayerSignature'], cb)) return;

  if (_.isEmpty(opts.name))
    return cb(new ClientError('Invalid copayer name'));

  try {
    Bitcore.HDPublicKey(opts.xPubKey);
  } catch (ex) {
    return cb(new ClientError('Invalid extended public key'));
  }

  opts.supportBIP44AndP2PKH = _.isBoolean(opts.supportBIP44AndP2PKH) ? opts.supportBIP44AndP2PKH : true;

  self.walletId = opts.walletId;
  self._runLocked(cb, function(cb) {
    self.storage.fetchWallet(opts.walletId, function(err, wallet) {
      if (err) return cb(err);
      if (!wallet) return cb(Errors.WALLET_NOT_FOUND);

      if (opts.supportBIP44AndP2PKH) {
        // New client trying to join legacy wallet
        if (wallet.derivationStrategy == Constants.DERIVATION_STRATEGIES.BIP45) {
          return cb(new ClientError('The wallet you are trying to join was created with an older version of the client app.'));
        }
      } else {
        // Legacy client trying to join new wallet
        if (wallet.derivationStrategy == Constants.DERIVATION_STRATEGIES.BIP44) {
          return cb(new ClientError(Errors.codes.UPGRADE_NEEDED, 'To join this wallet you need to upgrade your client app.'));
        }
      }

      var hash = WalletService._getCopayerHash(opts.name, opts.xPubKey, opts.requestPubKey);
      if (!self._verifySignature(hash, opts.copayerSignature, wallet.pubKey)) {
        return cb(new ClientError());
      }

      if (_.find(wallet.copayers, {
        xPubKey: opts.xPubKey
      })) return cb(Errors.COPAYER_IN_WALLET);

      if (wallet.copayers.length == wallet.n) return cb(Errors.WALLET_FULL);

      self._addCopayerToWallet(wallet, opts, cb);
    });
  });
};

/**
 * Save copayer preferences for the current wallet/copayer pair.
 * @param {Object} opts
 * @param {string} opts.email - Email address for notifications.
 * @param {string} opts.language - Language used for notifications.
 * @param {string} opts.unit - Bitcoin unit used to format amounts in notifications.
 */
WalletService.prototype.savePreferences = function(opts, cb) {
  var self = this;

  opts = opts || {};

  var preferences = [{
    name: 'email',
    isValid: function(value) {
      return EmailValidator.validate(value);
    },
  }, {
    name: 'language',
    isValid: function(value) {
      return _.isString(value) && value.length == 2;
    },
  }, {
    name: 'unit',
    isValid: function(value) {
      return _.isString(value) && _.contains(['btc', 'bit'], value.toLowerCase());
    },
  }];

  opts = _.pick(opts, _.pluck(preferences, 'name'));
  try {
    _.each(preferences, function(preference) {
      var value = opts[preference.name];
      if (!value) return;
      if (!preference.isValid(value)) {
        throw 'Invalid ' + preference.name;
        return false;
      }
    });
  } catch (ex) {
    return cb(new ClientError(ex));
  }

  self._runLocked(cb, function(cb) {
    self.storage.fetchPreferences(self.walletId, self.copayerId, function(err, oldPref) {
      if (err) return cb(err);

      var newPref = Model.Preferences.create({
        walletId: self.walletId,
        copayerId: self.copayerId,
      });
      var preferences = Model.Preferences.fromObj(_.defaults(newPref, opts, oldPref));
      self.storage.storePreferences(preferences, function(err) {
        return cb(err);
      });
    });
  });
};

/**
 * Retrieves a preferences for the current wallet/copayer pair.
 * @param {Object} opts
 * @returns {Object} preferences
 */
WalletService.prototype.getPreferences = function(opts, cb) {
  var self = this;

  self.storage.fetchPreferences(self.walletId, self.copayerId, function(err, preferences) {
    if (err) return cb(err);
    return cb(null, preferences || {});
  });
};

WalletService.prototype._canCreateAddress = function(ignoreMaxGap, cb) {
  var self = this;

  if (ignoreMaxGap) return cb(null, true);

  self.storage.fetchAddresses(self.walletId, function(err, addresses) {
    if (err) return cb(err);
    var latestAddresses = _.takeRight(_.reject(addresses, {
      isChange: true
    }), Defaults.MAX_MAIN_ADDRESS_GAP);
    if (latestAddresses.length < Defaults.MAX_MAIN_ADDRESS_GAP || _.any(latestAddresses, {
      hasActivity: true
    })) return cb(null, true);

    var bc = self._getBlockchainExplorer(latestAddresses[0].network);
    var activityFound = false;
    var i = latestAddresses.length;
    async.whilst(function() {
      return i > 0 && !activityFound;
    }, function(next) {
      bc.getAddressActivity(latestAddresses[--i].address, function(err, res) {
        if (err) return next(err);
        activityFound = !!res;
        return next();
      });
    }, function(err) {
      if (err) return cb(err);
      if (!activityFound) return cb(null, false);

      var address = latestAddresses[i];
      address.hasActivity = true;
      self.storage.storeAddress(address, function(err) {
        return cb(err, true);
      });
    });
  });
};

/**
 * Creates a new address.
 * @param {Object} opts
 * @param {Boolean} [opts.ignoreMaxGap=false] - Ignore constraint of maximum number of consecutive addresses without activity
 * @returns {Address} address
 */
WalletService.prototype.createAddress = function(opts, cb) {
  var self = this;

  opts = opts || {};

  function createNewAddress(wallet, cb) {
    var address = wallet.createAddress(false);

    self.storage.storeAddressAndWallet(wallet, address, function(err) {
      if (err) return cb(err);

      self._notify('NewAddress', {
        address: address.address,
      }, function() {
        return cb(null, address);
      });
    });
  };

  function getFirstAddress(wallet, cb) {
    self.storage.fetchAddresses(self.walletId, function(err, addresses) {
      if (err) return cb(err);
      if (!_.isEmpty(addresses)) return cb(null, _.first(addresses))
      return createNewAddress(wallet, cb);
    });
  };

  self._canCreateAddress(opts.ignoreMaxGap, function(err, canCreate) {
    if (err) return cb(err);
    if (!canCreate) return cb(Errors.MAIN_ADDRESS_GAP_REACHED);

    self._runLocked(cb, function(cb) {
      self.getWallet({}, function(err, wallet) {
        if (err) return cb(err);
        if (!wallet.isComplete()) return cb(Errors.WALLET_NOT_COMPLETE);

        var createFn = wallet.singleAddress ? getFirstAddress : createNewAddress;
        return createFn(wallet, cb);
      });
    });
  });
};

/**
 * Get all addresses.
 * @param {Object} opts
 * @param {Numeric} opts.limit (optional) - Limit the resultset. Return all addresses by default.
 * @param {Boolean} [opts.reverse=false] (optional) - Reverse the order of returned addresses.
 * @returns {Address[]}
 */
WalletService.prototype.getMainAddresses = function(opts, cb) {
  var self = this;

  opts = opts || {};
  self.storage.fetchAddresses(self.walletId, function(err, addresses) {
    if (err) return cb(err);

    var onlyMain = _.reject(addresses, {
      isChange: true
    });
    if (opts.reverse) onlyMain.reverse();
    if (opts.limit > 0) onlyMain = _.take(onlyMain, opts.limit);

    return cb(null, onlyMain);
  });
};

/**
 * Verifies that a given message was actually sent by an authorized copayer.
 * @param {Object} opts
 * @param {string} opts.message - The message to verify.
 * @param {string} opts.signature - The signature of message to verify.
 * @returns {truthy} The result of the verification.
 */
WalletService.prototype.verifyMessageSignature = function(opts, cb) {
  var self = this;

  if (!checkRequired(opts, ['message', 'signature'], cb)) return;

  self.getWallet({}, function(err, wallet) {
    if (err) return cb(err);

    var copayer = wallet.getCopayer(self.copayerId);

    var isValid = !!self._getSigningKey(opts.message, opts.signature, copayer.requestPubKeys);
    return cb(null, isValid);
  });
};


WalletService.prototype._getBlockchainExplorer = function(network) {
<<<<<<< HEAD
  if (!this.blockchainExplorer) {
    var opts = {};
    var provider;

    if (this.blockchainExplorerOpts) {
      provider = this.blockchainExplorerOpts.defaultProvider;
      if (this.blockchainExplorerOpts[provider][network]) {
        opts = this.blockchainExplorerOpts[provider][network];
      }
    }
    opts.provider = provider;
    opts.network = network;
    opts.userAgent = WalletService.getServiceVersion();
    this.blockchainExplorer = new BlockchainExplorer(opts);
  }
=======
  var opts = {};
>>>>>>> 5f329572

  if (this.blockchainExplorer) return this.blockchainExplorer;
  if (this.blockchainExplorerOpts && this.blockchainExplorerOpts[network]) {
    opts = this.blockchainExplorerOpts[network];
  }
  // TODO: provider should be configurable
  opts.provider = 'insight';
  opts.network = network;
  opts.userAgent = WalletService.getServiceVersion();
  return new BlockchainExplorer(opts);
};

WalletService.prototype._getUtxos = function(addresses, cb) {
  var self = this;

  if (addresses.length == 0) return cb(null, []);
  var networkName = Bitcore.Address(addresses[0]).toObject().network;

  var bc = self._getBlockchainExplorer(networkName);
  bc.getUtxos(addresses, function(err, utxos) {
    if (err) return cb(err);

    var utxos = _.map(utxos, function(utxo) {
      var u = _.pick(utxo, ['txid', 'vout', 'address', 'scriptPubKey', 'amount', 'satoshis', 'confirmations']);
      u.confirmations = u.confirmations || 0;
      u.locked = false;
      u.satoshis = _.isNumber(u.satoshis) ? +u.satoshis : Utils.strip(u.amount * 1e8);
      delete u.amount;
      return u;
    });

    return cb(null, utxos);
  });
};

WalletService.prototype._getUtxosForCurrentWallet = function(addresses, cb) {
  var self = this;

  function utxoKey(utxo) {
    return utxo.txid + '|' + utxo.vout
  };

  var allAddresses, allUtxos, utxoIndex;

  async.series([

    function(next) {
      if (_.isArray(addresses)) {
        allAddresses = addresses;
        return next();
      }
      self.storage.fetchAddresses(self.walletId, function(err, addresses) {
        allAddresses = addresses;
        return next();
      });
    },
    function(next) {
      if (allAddresses.length == 0) return cb(null, []);

      var addressStrs = _.pluck(allAddresses, 'address');
      self._getUtxos(addressStrs, function(err, utxos) {
        if (err) return next(err);

        if (utxos.length == 0) return cb(null, []);
        allUtxos = utxos;
        utxoIndex = _.indexBy(allUtxos, utxoKey);
        return next();
      });
    },
    function(next) {
      self.getPendingTxs({}, function(err, txps) {
        if (err) return next(err);

        var lockedInputs = _.map(_.flatten(_.pluck(txps, 'inputs')), utxoKey);
        _.each(lockedInputs, function(input) {
          if (utxoIndex[input]) {
            utxoIndex[input].locked = true;
          }
        });
        return next();
      });
    },
    function(next) {
      var now = Math.floor(Date.now() / 1000);
      // Fetch latest broadcasted txs and remove any spent inputs from the
      // list of UTXOs returned by the block explorer. This counteracts any out-of-sync
      // effects between broadcasting a tx and getting the list of UTXOs.
      // This is especially true in the case of having multiple instances of the block explorer.
      self.storage.fetchBroadcastedTxs(self.walletId, {
        minTs: now - 24 * 3600,
        limit: 100
      }, function(err, txs) {
        if (err) return next(err);
        var spentInputs = _.map(_.flatten(_.pluck(txs, 'inputs')), utxoKey);
        _.each(spentInputs, function(input) {
          if (utxoIndex[input]) {
            utxoIndex[input].spent = true;
          }
        });
        allUtxos = _.reject(allUtxos, {
          spent: true
        });
        return next();
      });
    },
    function(next) {
      // Needed for the clients to sign UTXOs
      var addressToPath = _.indexBy(allAddresses, 'address');
      _.each(allUtxos, function(utxo) {
        utxo.path = addressToPath[utxo.address].path;
        utxo.publicKeys = addressToPath[utxo.address].publicKeys;
      });
      return next();
    },
  ], function(err) {
    return cb(err, allUtxos);
  });
};

/**
 * Returns list of UTXOs
 * @param {Object} opts
 * @param {Array} opts.addresses (optional) - List of addresses from where to fetch UTXOs.
 * @returns {Array} utxos - List of UTXOs.
 */
WalletService.prototype.getUtxos = function(opts, cb) {
  var self = this;

  opts = opts || {};

  if (_.isUndefined(opts.addresses)) {
    self._getUtxosForCurrentWallet(null, cb);
  } else {
    self._getUtxos(opts.addresses, cb);
  }
};

WalletService.prototype._totalizeUtxos = function(utxos) {
  var balance = {
    totalAmount: _.sum(utxos, 'satoshis'),
    lockedAmount: _.sum(_.filter(utxos, 'locked'), 'satoshis'),
    totalConfirmedAmount: _.sum(_.filter(utxos, 'confirmations'), 'satoshis'),
    lockedConfirmedAmount: _.sum(_.filter(_.filter(utxos, 'locked'), 'confirmations'), 'satoshis'),
  };
  balance.availableAmount = balance.totalAmount - balance.lockedAmount;
  balance.availableConfirmedAmount = balance.totalConfirmedAmount - balance.lockedConfirmedAmount;

  return balance;
};


WalletService.prototype._getBalanceFromAddresses = function(addresses, cb) {
  var self = this;

  self._getUtxosForCurrentWallet(addresses, function(err, utxos) {
    if (err) return cb(err);

    var balance = self._totalizeUtxos(utxos);

    // Compute balance by address
    var byAddress = {};
    _.each(_.indexBy(_.sortBy(utxos, 'address'), 'address'), function(value, key) {
      byAddress[key] = {
        address: key,
        path: value.path,
        amount: 0,
      };
    });

    _.each(utxos, function(utxo) {
      byAddress[utxo.address].amount += utxo.satoshis;
    });

    balance.byAddress = _.values(byAddress);

    return cb(null, balance);
  });
};

WalletService.prototype._getBalanceOneStep = function(opts, cb) {
  var self = this;

  self.storage.fetchAddresses(self.walletId, function(err, addresses) {
    if (err) return cb(err);
    self._getBalanceFromAddresses(addresses, function(err, balance) {
      if (err) return cb(err);

      // Update cache
      async.series([

        function(next) {
          self.storage.cleanActiveAddresses(self.walletId, next);
        },
        function(next) {
          var active = _.pluck(balance.byAddress, 'address')
          self.storage.storeActiveAddresses(self.walletId, active, next);
        },
      ], function(err) {
        if (err) {
          log.warn('Could not update wallet cache', err);
        }
        return cb(null, balance);
      });
    });
  });
};


WalletService.prototype._getActiveAddresses = function(cb) {
  var self = this;

  self.storage.fetchActiveAddresses(self.walletId, function(err, active) {
    if (err) {
      log.warn('Could not fetch active addresses from cache', err);
      return cb();
    }

    if (!_.isArray(active)) return cb();

    self.storage.fetchAddresses(self.walletId, function(err, allAddresses) {
      if (err) return cb(err);

      var now = Math.floor(Date.now() / 1000);
      var recent = _.pluck(_.filter(allAddresses, function(address) {
        return address.createdOn > (now - 24 * 3600);
      }), 'address');

      var result = _.union(active, recent);

      var index = _.indexBy(allAddresses, 'address');
      result = _.compact(_.map(result, function(r) {
        return index[r];
      }));
      return cb(null, result);
    });
  });
};

/**
 * Get wallet balance.
 * @param {Object} opts
 * @param {Boolean} opts.twoStep[=false] - Optional - Use 2 step balance computation for improved performance
 * @returns {Object} balance - Total amount & locked amount.
 */
WalletService.prototype.getBalance = function(opts, cb) {
  var self = this;

  opts = opts || {};

  if (!opts.twoStep)
    return self._getBalanceOneStep(opts, cb);

  self.storage.countAddresses(self.walletId, function(err, nbAddresses) {
    if (err) return cb(err);
    if (nbAddresses < Defaults.TWO_STEP_BALANCE_THRESHOLD) {
      return self._getBalanceOneStep(opts, cb);
    }
    self._getActiveAddresses(function(err, activeAddresses) {
      if (err) return cb(err);
      if (!_.isArray(activeAddresses)) {
        return self._getBalanceOneStep(opts, cb);
      } else {
        log.debug('Requesting partial balance for ' + activeAddresses.length + ' out of ' + nbAddresses + ' addresses');
        self._getBalanceFromAddresses(activeAddresses, function(err, partialBalance) {
          if (err) return cb(err);
          cb(null, partialBalance);
          setTimeout(function() {
            self._getBalanceOneStep(opts, function(err, fullBalance) {
              if (err) return;
              if (!_.isEqual(partialBalance, fullBalance)) {
                log.info('Balance in active addresses differs from final balance');
                self._notify('BalanceUpdated', fullBalance, {
                  isGlobal: true
                });
              }
            });
          }, 1);
          return;
        });
      }
    });
  });
};

/**
 * Return info needed to send all funds in the wallet
 * @param {Object} opts
 * @param {number} opts.feeLevel[='normal'] - Optional. Specify the fee level for this TX ('priority', 'normal', 'economy', 'superEconomy') as defined in Defaults.FEE_LEVELS.
 * @param {number} opts.feePerKb - Optional. Specify the fee per KB for this TX (in satoshi).
 * @param {string} opts.excludeUnconfirmedUtxos[=false] - Optional. Do not use UTXOs of unconfirmed transactions as inputs
 * @param {string} opts.returnInputs[=false] - Optional. Return the list of UTXOs that would be included in the tx.
 * @returns {Object} sendMaxInfo
 */
WalletService.prototype.getSendMaxInfo = function(opts, cb) {
  var self = this;


  opts = opts || {};

  var feeArgs = !!opts.feeLevel + _.isNumber(opts.feePerKb);
  if (feeArgs > 1)
    return cb(new ClientError('Only one of feeLevel/feePerKb can be specified'));

  if (feeArgs == 0) {
    log.debug('No fee provided, using "normal" fee level');
    opts.feeLevel = 'normal';
  }

  if (opts.feeLevel) {
    if (!_.any(Defaults.FEE_LEVELS, {
      name: opts.feeLevel
    }))
      return cb(new ClientError('Invalid fee level. Valid values are ' + _.pluck(Defaults.FEE_LEVELS, 'name').join(', ')));
  }

  if (_.isNumber(opts.feePerKb)) {
    if (opts.feePerKb < Defaults.MIN_FEE_PER_KB || opts.feePerKb > Defaults.MAX_FEE_PER_KB)
      return cb(new ClientError('Invalid fee per KB'));
  }

  self.getWallet({}, function(err, wallet) {
    if (err) return cb(err);

    self._getUtxosForCurrentWallet(null, function(err, utxos) {
      if (err) return cb(err);

      var info = {
        size: 0,
        amount: 0,
        fee: 0,
        feePerKb: 0,
        inputs: [],
        utxosBelowFee: 0,
        amountBelowFee: 0,
        utxosAboveMaxSize: 0,
        amountAboveMaxSize: 0,
      };

      var inputs = _.reject(utxos, 'locked');
      if (!!opts.excludeUnconfirmedUtxos) {
        inputs = _.filter(inputs, 'confirmations');
      }
      inputs = _.sortBy(inputs, function(input) {
        return -input.satoshis;
      });

      if (_.isEmpty(inputs)) return cb(null, info);

      self._getFeePerKb(wallet, opts, function(err, feePerKb) {
        if (err) return cb(err);

        info.feePerKb = feePerKb;

        var txp = Model.TxProposal.create({
          walletId: self.walletId,
          network: wallet.network,
          walletM: wallet.m,
          walletN: wallet.n,
          feePerKb: feePerKb,
        });

        var baseTxpSize = txp.getEstimatedSize();
        var baseTxpFee = baseTxpSize * txp.feePerKb / 1000.;
        var sizePerInput = txp.getEstimatedSizeForSingleInput();
        var feePerInput = sizePerInput * txp.feePerKb / 1000.;

        var partitionedByAmount = _.partition(inputs, function(input) {
          return input.satoshis > feePerInput;
        });

        info.utxosBelowFee = partitionedByAmount[1].length;
        info.amountBelowFee = _.sum(partitionedByAmount[1], 'satoshis');
        inputs = partitionedByAmount[0];

        _.each(inputs, function(input, i) {
          var sizeInKb = (baseTxpSize + (i + 1) * sizePerInput) / 1000.;
          if (sizeInKb > Defaults.MAX_TX_SIZE_IN_KB) {
            info.utxosAboveMaxSize = inputs.length - i;
            info.amountAboveMaxSize = _.sum(_.slice(inputs, i), 'satoshis');
            return false;
          }
          txp.inputs.push(input);
        });

        if (_.isEmpty(txp.inputs)) return cb(null, info);

        var fee = txp.getEstimatedFee();
        var amount = _.sum(txp.inputs, 'satoshis') - fee;

        if (amount < Defaults.MIN_OUTPUT_AMOUNT) return cb(null, info);

        info.size = txp.getEstimatedSize();
        info.fee = fee;
        info.amount = amount;

        if (opts.returnInputs) {
          info.inputs = _.shuffle(txp.inputs);
        }

        return cb(null, info);
      });
    });
  });
};

WalletService.prototype._sampleFeeLevels = function(network, points, cb) {
  var self = this;

  var bc = self._getBlockchainExplorer(network);
  bc.estimateFee(points, function(err, result) {
    if (err) {
      log.error('Error estimating fee', err);
      return cb(err);
    }

    var failed = [];
    var levels = _.zipObject(_.map(points, function(p) {
      var feePerKb = _.isObject(result) ? +result[p] : -1;
      if (feePerKb < 0)
        failed.push(p);

      return [p, Utils.strip(feePerKb * 1e8)];
    }));

    if (failed.length) {
      var logger = network == Constants.LIVENET ? log.warn : log.debug;
      logger('Could not compute fee estimation in ' + network + ': ' + failed.join(', ') + ' blocks.');
    }

    return cb(null, levels);
  });
};

/**
 * Returns fee levels for the current state of the network.
 * @param {Object} opts
 * @param {string} [opts.network = Constants.LIVENET] - The Bitcoin network to estimate fee levels from.
 * @returns {Object} feeLevels - A list of fee levels & associated amount per kB in satoshi.
 */
WalletService.prototype.getFeeLevels = function(opts, cb) {
  var self = this;

  opts = opts || {};

  function samplePoints() {
    var definedPoints = _.uniq(_.pluck(Defaults.FEE_LEVELS, 'nbBlocks'));
    return _.uniq(_.flatten(_.map(definedPoints, function(p) {
      return _.range(p, p + Defaults.FEE_LEVELS_FALLBACK + 1);
    })));
  };

  function getFeeLevel(feeSamples, level, n, fallback) {
    var result;

    if (feeSamples[n] >= 0) {
      result = {
        nbBlocks: n,
        feePerKb: feeSamples[n],
      };
    } else {
      if (fallback > 0) {
        result = getFeeLevel(feeSamples, level, n + 1, fallback - 1);
      } else {
        result = {
          feePerKb: level.defaultValue,
          nbBlocks: null,
        };
      }
    }
    return result;
  };

  var network = opts.network || Constants.LIVENET;
  if (network != Constants.LIVENET && network != Constants.TESTNET)
    return cb(new ClientError('Invalid network'));

  self._sampleFeeLevels(network, samplePoints(), function(err, feeSamples) {
    var values = _.map(Defaults.FEE_LEVELS, function(level) {
      var result = {
        level: level.name,
      };
      if (err) {
        result.feePerKb = level.defaultValue;
        result.nbBlocks = null;
      } else {
        var feeLevel = getFeeLevel(feeSamples, level, level.nbBlocks, Defaults.FEE_LEVELS_FALLBACK);
        result.feePerKb = +(feeLevel.feePerKb * (level.multiplier || 1)).toFixed(0);
        result.nbBlocks = feeLevel.nbBlocks;
      }
      return result;
    });

    // Ensure monotonically decreasing values
    for (var i = 1; i < values.length; i++) {
      values[i].feePerKb = Math.min(values[i].feePerKb, values[i - 1].feePerKb);
    }

    return cb(null, values);
  });
};

WalletService.prototype._estimateFee = function(txp) {
  txp.estimateFee();
};

WalletService.prototype._checkTx = function(txp) {
  var bitcoreError;

  var serializationOpts = {
    disableIsFullySigned: true,
    disableSmallFees: true,
    disableLargeFees: true,
  };

  if (txp.getEstimatedSize() / 1000 > Defaults.MAX_TX_SIZE_IN_KB)
    return Errors.TX_MAX_SIZE_EXCEEDED;

  try {
    var bitcoreTx = txp.getBitcoreTx();
    bitcoreError = bitcoreTx.getSerializationError(serializationOpts);
    if (!bitcoreError) {
      txp.fee = bitcoreTx.getFee();
    }
  } catch (ex) {
    log.error('Error building Bitcore transaction', ex);
    return ex;
  }

  if (bitcoreError instanceof Bitcore.errors.Transaction.FeeError)
    return Errors.INSUFFICIENT_FUNDS_FOR_FEE;

  if (bitcoreError instanceof Bitcore.errors.Transaction.DustOutputs)
    return Errors.DUST_AMOUNT;
  return bitcoreError;
};

WalletService.prototype._selectTxInputs = function(txp, utxosToExclude, cb) {
  var self = this;

  //todo: check inputs are ours and have enough value
  if (txp.inputs && !_.isEmpty(txp.inputs)) {
    if (!_.isNumber(txp.fee))
      self._estimateFee(txp);
    return cb(self._checkTx(txp));
  }

  var txpAmount = txp.getTotalAmount();
  var baseTxpSize = txp.getEstimatedSize();
  var baseTxpFee = baseTxpSize * txp.feePerKb / 1000.;
  var sizePerInput = txp.getEstimatedSizeForSingleInput();
  var feePerInput = sizePerInput * txp.feePerKb / 1000.;

  function sanitizeUtxos(utxos) {
    var excludeIndex = _.reduce(utxosToExclude, function(res, val) {
      res[val] = val;
      return res;
    }, {});

    return _.filter(utxos, function(utxo) {
      if (utxo.locked) return false;
      if (utxo.satoshis <= feePerInput) return false;
      if (txp.excludeUnconfirmedUtxos && !utxo.confirmations) return false;
      if (excludeIndex[utxo.txid + ":" + utxo.vout]) return false;
      return true;
    });
  };

  function partitionUtxos(utxos) {
    return _.groupBy(utxos, function(utxo) {
      if (utxo.confirmations == 0) return '0'
      if (utxo.confirmations < 6) return '<6';
      return '6+';
    });
  };

  function select(utxos, cb) {
    var totalValueInUtxos = _.sum(utxos, 'satoshis');
    var netValueInUtxos = totalValueInUtxos - baseTxpFee - (utxos.length * feePerInput);

    if (totalValueInUtxos < txpAmount) {
      log.debug('Total value in all utxos (' + Utils.formatAmountInBtc(totalValueInUtxos) + ') is insufficient to cover for txp amount (' + Utils.formatAmountInBtc(txpAmount) + ')');
      return cb(Errors.INSUFFICIENT_FUNDS);
    }
    if (netValueInUtxos < txpAmount) {
      log.debug('Value after fees in all utxos (' + Utils.formatAmountInBtc(netValueInUtxos) + ') is insufficient to cover for txp amount (' + Utils.formatAmountInBtc(txpAmount) + ')');
      return cb(Errors.INSUFFICIENT_FUNDS_FOR_FEE);
    }

    var bigInputThreshold = txpAmount * Defaults.UTXO_SELECTION_MAX_SINGLE_UTXO_FACTOR + (baseTxpFee + feePerInput);
    log.debug('Big input threshold ' + Utils.formatAmountInBtc(bigInputThreshold));

    var partitions = _.partition(utxos, function(utxo) {
      return utxo.satoshis > bigInputThreshold;
    });

    var bigInputs = _.sortBy(partitions[0], 'satoshis');
    var smallInputs = _.sortBy(partitions[1], function(utxo) {
      return -utxo.satoshis;
    });

    log.debug('Considering ' + bigInputs.length + ' big inputs (' + Utils.formatUtxos(bigInputs) + ')');
    log.debug('Considering ' + smallInputs.length + ' small inputs (' + Utils.formatUtxos(smallInputs) + ')');

    var total = 0;
    var netTotal = -baseTxpFee;
    var selected = [];
    var fee;
    var error;

    _.each(smallInputs, function(input, i) {
      log.debug('Input #' + i + ': ' + Utils.formatUtxos(input));

      var netInputAmount = input.satoshis - feePerInput;

      log.debug('The input contributes ' + Utils.formatAmountInBtc(netInputAmount));

      selected.push(input);

      total += input.satoshis;
      netTotal += netInputAmount;

      var txpSize = baseTxpSize + selected.length * sizePerInput;
      fee = Math.round(baseTxpFee + selected.length * feePerInput);

      log.debug('Tx size: ' + Utils.formatSize(txpSize) + ', Tx fee: ' + Utils.formatAmountInBtc(fee));

      var feeVsAmountRatio = fee / txpAmount;
      var amountVsUtxoRatio = netInputAmount / txpAmount;

      log.debug('Fee/Tx amount: ' + Utils.formatRatio(feeVsAmountRatio) + ' (max: ' + Utils.formatRatio(Defaults.UTXO_SELECTION_MAX_FEE_VS_TX_AMOUNT_FACTOR) + ')');
      log.debug('Tx amount/Input amount:' + Utils.formatRatio(amountVsUtxoRatio) + ' (min: ' + Utils.formatRatio(Defaults.UTXO_SELECTION_MIN_TX_AMOUNT_VS_UTXO_FACTOR) + ')');

      if (txpSize / 1000. > Defaults.MAX_TX_SIZE_IN_KB) {
        log.debug('Breaking because tx size (' + Utils.formatSize(txpSize) + ') is too big (max: ' + Utils.formatSize(Defaults.MAX_TX_SIZE_IN_KB * 1000.) + ')');
        error = Errors.TX_MAX_SIZE_EXCEEDED;
        return false;
      }

      if (!_.isEmpty(bigInputs)) {
        if (amountVsUtxoRatio < Defaults.UTXO_SELECTION_MIN_TX_AMOUNT_VS_UTXO_FACTOR) {
          log.debug('Breaking because utxo is too small compared to tx amount');
          return false;
        }

        if (feeVsAmountRatio > Defaults.UTXO_SELECTION_MAX_FEE_VS_TX_AMOUNT_FACTOR) {
          var feeVsSingleInputFeeRatio = fee / (baseTxpFee + feePerInput);
          log.debug('Fee/Single-input fee: ' + Utils.formatRatio(feeVsSingleInputFeeRatio) + ' (max: ' + Utils.formatRatio(Defaults.UTXO_SELECTION_MAX_FEE_VS_SINGLE_UTXO_FEE_FACTOR) + ')' + ' loses wrt single-input tx: ' + Utils.formatAmountInBtc((selected.length - 1) * feePerInput));
          if (feeVsSingleInputFeeRatio > Defaults.UTXO_SELECTION_MAX_FEE_VS_SINGLE_UTXO_FEE_FACTOR) {
            log.debug('Breaking because fee is too significant compared to tx amount and it is too expensive compared to using single input');
            return false;
          }
        }
      }

      log.debug('Cumuled total so far: ' + Utils.formatAmountInBtc(total) + ', Net total so far: ' + Utils.formatAmountInBtc(netTotal));

      if (netTotal >= txpAmount) {
        var changeAmount = Math.round(total - txpAmount - fee);
        log.debug('Tx change: ', Utils.formatAmountInBtc(changeAmount));

        var dustThreshold = Math.max(Defaults.MIN_OUTPUT_AMOUNT, Bitcore.Transaction.DUST_AMOUNT);
        if (changeAmount > 0 && changeAmount <= dustThreshold) {
          log.debug('Change below dust threshold (' + Utils.formatAmountInBtc(dustThreshold) + '). Incrementing fee to remove change.');
          // Remove dust change by incrementing fee
          fee += changeAmount;
        }

        return false;
      }
    });

    if (netTotal < txpAmount) {
      log.debug('Could not reach Txp total (' + Utils.formatAmountInBtc(txpAmount) + '), still missing: ' + Utils.formatAmountInBtc(txpAmount - netTotal));

      selected = [];
      if (!_.isEmpty(bigInputs)) {
        var input = _.first(bigInputs);
        log.debug('Using big input: ', Utils.formatUtxos(input));
        total = input.satoshis;
        fee = Math.round(baseTxpFee + feePerInput);
        netTotal = total - fee;
        selected = [input];
      }
    }

    if (_.isEmpty(selected)) {
      log.debug('Could not find enough funds within this utxo subset');
      return cb(error || Errors.INSUFFICIENT_FUNDS_FOR_FEE);
    }

    return cb(null, selected, fee);
  };

  log.debug('Selecting inputs for a ' + Utils.formatAmountInBtc(txp.getTotalAmount()) + ' txp');

  self._getUtxosForCurrentWallet(null, function(err, utxos) {
    if (err) return cb(err);

    var totalAmount;
    var availableAmount;

    var balance = self._totalizeUtxos(utxos);
    if (txp.excludeUnconfirmedUtxos) {
      totalAmount = balance.totalConfirmedAmount;
      availableAmount = balance.availableConfirmedAmount;
    } else {
      totalAmount = balance.totalAmount;
      availableAmount = balance.availableAmount;
    }

    if (totalAmount < txp.getTotalAmount()) return cb(Errors.INSUFFICIENT_FUNDS);
    if (availableAmount < txp.getTotalAmount()) return cb(Errors.LOCKED_FUNDS);

    utxos = sanitizeUtxos(utxos);

    log.debug('Considering ' + utxos.length + ' utxos (' + Utils.formatUtxos(utxos) + ')');

    var groups = [6, 1];
    if (!txp.excludeUnconfirmedUtxos) groups.push(0);

    var inputs = [];
    var fee;
    var selectionError;
    var i = 0;
    var lastGroupLength;
    async.whilst(function() {
      return i < groups.length && _.isEmpty(inputs);
    }, function(next) {
      var group = groups[i++];

      var candidateUtxos = _.filter(utxos, function(utxo) {
        return utxo.confirmations >= group;
      });

      log.debug('Group >= ' + group);

      // If this group does not have any new elements, skip it
      if (lastGroupLength === candidateUtxos.length) {
        log.debug('This group is identical to the one already explored');
        return next();
      }

      log.debug('Candidate utxos: ' + Utils.formatUtxos(candidateUtxos));

      lastGroupLength = candidateUtxos.length;

      select(candidateUtxos, function(err, selectedInputs, selectedFee) {
        if (err) {
          log.debug('No inputs selected on this group: ', err);
          selectionError = err;
          return next();
        }

        selectionError = null;
        inputs = selectedInputs;
        fee = selectedFee;

        log.debug('Selected inputs from this group: ' + Utils.formatUtxos(inputs));
        log.debug('Fee for this selection: ' + Utils.formatAmountInBtc(fee));

        return next();
      });
    }, function(err) {
      if (err) return cb(err);
      if (selectionError || _.isEmpty(inputs)) return cb(selectionError || new Error('Could not select tx inputs'));

      txp.setInputs(_.shuffle(inputs));
      txp.fee = fee;

      var err = self._checkTx(txp);

      if (!err) {
        var change = _.sum(txp.inputs, 'satoshis') - _.sum(txp.outputs, 'amount') - txp.fee;
        log.debug('Successfully built transaction. Total fees: ' + Utils.formatAmountInBtc(txp.fee) + ', total change: ' + Utils.formatAmountInBtc(change));
      } else {
        log.warn('Error building transaction', err);
      }

      return cb(err);
    });
  });
};

WalletService.prototype._canCreateTx = function(cb) {
  var self = this;
  self.storage.fetchLastTxs(self.walletId, self.copayerId, 5 + Defaults.BACKOFF_OFFSET, function(err, txs) {
    if (err) return cb(err);

    if (!txs.length)
      return cb(null, true);

    var lastRejections = _.takeWhile(txs, {
      status: 'rejected'
    });

    var exceededRejections = lastRejections.length - Defaults.BACKOFF_OFFSET;
    if (exceededRejections <= 0)
      return cb(null, true);


    var lastTxTs = txs[0].createdOn;
    var now = Math.floor(Date.now() / 1000);
    var timeSinceLastRejection = now - lastTxTs;
    var backoffTime = Defaults.BACKOFF_TIME;

    if (timeSinceLastRejection <= backoffTime)
      log.debug('Not allowing to create TX: timeSinceLastRejection/backoffTime', timeSinceLastRejection, backoffTime);

    return cb(null, timeSinceLastRejection > backoffTime);
  });
};

WalletService.prototype._validateOutputs = function(opts, wallet, cb) {
  var dustThreshold = Math.max(Defaults.MIN_OUTPUT_AMOUNT, Bitcore.Transaction.DUST_AMOUNT);

  if (_.isEmpty(opts.outputs)) return new ClientError('No outputs were specified');

  for (var i = 0; i < opts.outputs.length; i++) {
    var output = opts.outputs[i];
    output.valid = false;

    if (!checkRequired(output, ['toAddress', 'amount'])) {
      return new ClientError('Argument missing in output #' + (i + 1) + '.');
    }

    var toAddress = {};
    try {
      toAddress = new Bitcore.Address(output.toAddress);
    } catch (ex) {
      return Errors.INVALID_ADDRESS;
    }
    if (toAddress.network != wallet.getNetworkName()) {
      return Errors.INCORRECT_ADDRESS_NETWORK;
    }

    if (!_.isNumber(output.amount) || _.isNaN(output.amount) || output.amount <= 0) {
      return new ClientError('Invalid amount');
    }
    if (output.amount < dustThreshold) {
      return Errors.DUST_AMOUNT;
    }

    output.valid = true;
  }
  return null;
};

WalletService.prototype._validateAndSanitizeTxOpts = function(wallet, opts, cb) {
  var self = this;

  async.series([

    function(next) {
      var feeArgs = !!opts.feeLevel + _.isNumber(opts.feePerKb) + _.isNumber(opts.fee);
      if (feeArgs > 1)
        return next(new ClientError('Only one of feeLevel/feePerKb/fee can be specified'));

      if (feeArgs == 0) {
        log.debug('No fee provided, using "normal" fee level');
        opts.feeLevel = 'normal';
      }

      if (opts.feeLevel) {
        if (!_.any(Defaults.FEE_LEVELS, {
          name: opts.feeLevel
        }))
          return next(new ClientError('Invalid fee level. Valid values are ' + _.pluck(Defaults.FEE_LEVELS, 'name').join(', ')));
      }

      if (_.isNumber(opts.feePerKb)) {
        if (opts.feePerKb < Defaults.MIN_FEE_PER_KB || opts.feePerKb > Defaults.MAX_FEE_PER_KB)
          return next(new ClientError('Invalid fee per KB'));
      }

      if (_.isNumber(opts.fee) && _.isEmpty(opts.inputs))
        return next(new ClientError('fee can only be set when inputs are specified'));

      next();
    },
    function(next) {
      if (wallet.singleAddress && opts.changeAddress) return next(new ClientError('Cannot specify change address on single-address wallet'));
      next();
    },
    function(next) {
      if (!opts.sendMax) return next();
      if (!_.isArray(opts.outputs) || opts.outputs.length > 1) {
        return next(new ClientError('Only one output allowed when sendMax is specified'));
      }
      if (_.isNumber(opts.outputs[0].amount))
        return next(new ClientError('Amount is not allowed when sendMax is specified'));
      if (_.isNumber(opts.fee))
        return next(new ClientError('Fee is not allowed when sendMax is specified (use feeLevel/feePerKb instead)'));

      self.getSendMaxInfo({
        feePerKb: opts.feePerKb || Defaults.DEFAULT_FEE_PER_KB,
        excludeUnconfirmedUtxos: !!opts.excludeUnconfirmedUtxos,
        returnInputs: true,
      }, function(err, info) {
        if (err) return next(err);
        opts.outputs[0].amount = info.amount;
        opts.inputs = info.inputs;
        return next();
      });
    },
    function(next) {
      if (opts.validateOutputs === false) return next();
      var validationError = self._validateOutputs(opts, wallet, next);
      if (validationError) {
        return next(validationError);
      }
      next();
    },
  ], cb);
};

WalletService.prototype._getFeePerKb = function(wallet, opts, cb) {
  var self = this;

  if (_.isNumber(opts.feePerKb)) return cb(null, opts.feePerKb);
  self.getFeeLevels({
    network: wallet.network
  }, function(err, levels) {
    if (err) return cb(err);
    var level = _.find(levels, {
      level: opts.feeLevel
    });
    if (!level) {
      var msg = 'Could not compute fee for "' + opts.feeLevel + '" level';
      log.error(msg);
      return cb(new ClientError(msg));
    }
    return cb(null, level.feePerKb);
  });
};


/**
 * Creates a new transaction proposal.
 * @param {Object} opts
 * @param {string} opts.txProposalId - Optional. If provided it will be used as this TX proposal ID. Should be unique in the scope of the wallet.
 * @param {Array} opts.outputs - List of outputs.
 * @param {string} opts.outputs[].toAddress - Destination address.
 * @param {number} opts.outputs[].amount - Amount to transfer in satoshi.
 * @param {string} opts.outputs[].message - A message to attach to this output.
 * @param {string} opts.message - A message to attach to this transaction.
 * @param {number} opts.feeLevel[='normal'] - Optional. Specify the fee level for this TX ('priority', 'normal', 'economy', 'superEconomy') as defined in Defaults.FEE_LEVELS.
 * @param {number} opts.feePerKb - Optional. Specify the fee per KB for this TX (in satoshi).
 * @param {string} opts.changeAddress - Optional. Use this address as the change address for the tx. The address should belong to the wallet. In the case of singleAddress wallets, the first main address will be used.
 * @param {Boolean} opts.sendMax - Optional. Send maximum amount of funds that make sense under the specified fee/feePerKb conditions. (defaults to false).
 * @param {string} opts.payProUrl - Optional. Paypro URL for peers to verify TX
 * @param {Boolean} opts.excludeUnconfirmedUtxos[=false] - Optional. Do not use UTXOs of unconfirmed transactions as inputs
 * @param {Boolean} opts.validateOutputs[=true] - Optional. Perform validation on outputs.
 * @param {Boolean} opts.dryRun[=false] - Optional. Simulate the action but do not change server state.
 * @param {Array} opts.inputs - Optional. Inputs for this TX
 * @param {number} opts.fee - Optional. Use an fixed fee for this TX (only when opts.inputs is specified)
 * @param {Boolean} opts.noShuffleOutputs - Optional. If set, TX outputs won't be shuffled. Defaults to false
 * @returns {TxProposal} Transaction proposal.
 */
WalletService.prototype.createTx = function(opts, cb) {
  var self = this;

  opts = opts || {};

  function getChangeAddress(wallet, cb) {
    if (wallet.singleAddress) {
      self.storage.fetchAddresses(self.walletId, function(err, addresses) {
        if (err) return cb(err);
        if (_.isEmpty(addresses)) return cb(new ClientError('The wallet has no addresses'));
        return cb(null, _.first(addresses));
      });
    } else {
      if (opts.changeAddress) {
        self.storage.fetchAddress(opts.changeAddress, function(err, address) {
          if (err) return cb(Errors.INVALID_CHANGE_ADDRESS);
          return cb(null, address);
        });
      } else {
        return cb(null, wallet.createAddress(true));
      }
    }
  };

  function checkTxpAlreadyExists(txProposalId, cb) {
    if (!txProposalId) return cb();
    self.storage.fetchTx(self.walletId, txProposalId, cb);
  };

  self._runLocked(cb, function(cb) {
    var txp, changeAddress, feePerKb;
    self.getWallet({}, function(err, wallet) {
      if (err) return cb(err);
      if (!wallet.isComplete()) return cb(Errors.WALLET_NOT_COMPLETE);

      checkTxpAlreadyExists(opts.txProposalId, function(err, txp) {
        if (err) return cb(err);
        if (txp) return cb(null, txp);

        async.series([

          function(next) {
            self._validateAndSanitizeTxOpts(wallet, opts, next);
          },
          function(next) {
            self._canCreateTx(function(err, canCreate) {
              if (err) return next(err);
              if (!canCreate) return next(Errors.TX_CANNOT_CREATE);
              next();
            });
          },
          function(next) {
            if (opts.sendMax) return next();
            getChangeAddress(wallet, function(err, address) {
              if (err) return next(err);
              changeAddress = address;
              next();
            });
          },
          function(next) {
            if (_.isNumber(opts.fee) && !_.isEmpty(opts.inputs)) return next();
            self._getFeePerKb(wallet, opts, function(err, fee) {
              feePerKb = fee;
              next();
            });
          },
          function(next) {
            var txOpts = {
              id: opts.txProposalId,
              walletId: self.walletId,
              creatorId: self.copayerId,
              outputs: opts.outputs,
              message: opts.message,
              changeAddress: changeAddress,
              feeLevel: opts.feeLevel,
              feePerKb: feePerKb,
              payProUrl: opts.payProUrl,
              walletM: wallet.m,
              walletN: wallet.n,
              excludeUnconfirmedUtxos: !!opts.excludeUnconfirmedUtxos,
              validateOutputs: !opts.validateOutputs,
              addressType: wallet.addressType,
              customData: opts.customData,
              inputs: opts.inputs,
              fee: opts.inputs && !_.isNumber(opts.feePerKb) ? opts.fee : null,
              noShuffleOutputs: opts.noShuffleOutputs
            };

            txp = Model.TxProposal.create(txOpts);
            next();
          },
          function(next) {
            self._selectTxInputs(txp, opts.utxosToExclude, next);
          },
          function(next) {
            if (!changeAddress || opts.dryRun) return next();
            self.storage.storeAddressAndWallet(wallet, txp.changeAddress, next);
          },
          function(next) {
            if (opts.dryRun) return next();
            self.storage.storeTx(wallet.id, txp, next);
          },
        ], function(err) {
          if (err) return cb(err);
          return cb(null, txp);
        });

      });
    });
  });
};
WalletService.prototype._verifyRequestPubKey = function(requestPubKey, signature, xPubKey) {
  var pub = (new Bitcore.HDPublicKey(xPubKey)).deriveChild(Constants.PATHS.REQUEST_KEY_AUTH).publicKey;
  return Utils.verifyMessage(requestPubKey, signature, pub.toString());
};

/**
 * Publish an already created tx proposal so inputs are locked and other copayers in the wallet can see it.
 * @param {Object} opts
 * @param {string} opts.txProposalId - The tx id.
 * @param {string} opts.proposalSignature - S(raw tx). Used by other copayers to verify the proposal.
 */
WalletService.prototype.publishTx = function(opts, cb) {
  var self = this;

  function utxoKey(utxo) {
    return utxo.txid + '|' + utxo.vout
  };

  if (!checkRequired(opts, ['txProposalId', 'proposalSignature'], cb)) return;

  self._runLocked(cb, function(cb) {
    self.getWallet({}, function(err, wallet) {
      if (err) return cb(err);

      self.storage.fetchTx(self.walletId, opts.txProposalId, function(err, txp) {
        if (err) return cb(err);
        if (!txp) return cb(Errors.TX_NOT_FOUND);
        if (!txp.isTemporary()) return cb(null, txp);

        var copayer = wallet.getCopayer(self.copayerId);

        var raw;
        try {
          raw = txp.getRawTx();
        } catch (ex) {
          return cb(ex);
        }
        var signingKey = self._getSigningKey(raw, opts.proposalSignature, copayer.requestPubKeys);
        if (!signingKey) {
          return cb(new ClientError('Invalid proposal signature'));
        }

        // Save signature info for other copayers to check
        txp.proposalSignature = opts.proposalSignature;
        if (signingKey.selfSigned) {
          txp.proposalSignaturePubKey = signingKey.key;
          txp.proposalSignaturePubKeySig = signingKey.signature;
        }

        // Verify UTXOs are still available
        self.getUtxos({}, function(err, utxos) {
          if (err) return cb(err);

          var txpInputs = _.map(txp.inputs, utxoKey);
          var utxosIndex = _.indexBy(utxos, utxoKey);
          var unavailable = _.any(txpInputs, function(i) {
            var utxo = utxosIndex[i];
            return !utxo || utxo.locked;
          });

          if (unavailable) return cb(Errors.UNAVAILABLE_UTXOS);

          txp.status = 'pending';
          self.storage.storeTx(self.walletId, txp, function(err) {
            if (err) return cb(err);

            self._notifyTxProposalAction('NewTxProposal', txp, function() {
              return cb(null, txp);
            });
          });
        });
      });
    });
  });
};

/**
 * Retrieves a tx from storage.
 * @param {Object} opts
 * @param {string} opts.txProposalId - The tx id.
 * @returns {Object} txProposal
 */
WalletService.prototype.getTx = function(opts, cb) {
  var self = this;

  self.storage.fetchTx(self.walletId, opts.txProposalId, function(err, txp) {
    if (err) return cb(err);
    if (!txp) return cb(Errors.TX_NOT_FOUND);

    if (!txp.txid) return cb(null, txp);

    self.storage.fetchTxNote(self.walletId, txp.txid, function(err, note) {
      if (err) {
        log.warn('Error fetching tx note for ' + txp.txid);
      }
      txp.note = note;
      return cb(null, txp);
    });
  });
};

/**
 * Edit note associated to a txid.
 * @param {Object} opts
 * @param {string} opts.txid - The txid of the tx on the blockchain.
 * @param {string} opts.body - The contents of the note.
 */
WalletService.prototype.editTxNote = function(opts, cb) {
  var self = this;

  if (!checkRequired(opts, 'txid', cb)) return;

  self._runLocked(cb, function(cb) {
    self.storage.fetchTxNote(self.walletId, opts.txid, function(err, note) {
      if (err) return cb(err);

      if (!note) {
        note = Model.TxNote.create({
          walletId: self.walletId,
          txid: opts.txid,
          copayerId: self.copayerId,
          body: opts.body,
        });
      } else {
        note.edit(opts.body, self.copayerId);
      }
      self.storage.storeTxNote(note, function(err) {
        if (err) return cb(err);
        self.storage.fetchTxNote(self.walletId, opts.txid, cb);
      });
    });
  });
};

/**
 * Get tx notes.
 * @param {Object} opts
 * @param {string} opts.txid - The txid associated with the note.
 */
WalletService.prototype.getTxNote = function(opts, cb) {
  var self = this;

  if (!checkRequired(opts, 'txid', cb)) return;
  self.storage.fetchTxNote(self.walletId, opts.txid, cb);
};

/**
 * Get tx notes.
 * @param {Object} opts
 * @param {string} opts.minTs[=0] - The start date used to filter notes.
 */
WalletService.prototype.getTxNotes = function(opts, cb) {
  var self = this;

  opts = opts || {};
  self.storage.fetchTxNotes(self.walletId, opts, cb);
};

/**
 * removeWallet
 *
 * @param opts
 * @param cb
 * @return {undefined}
 */
WalletService.prototype.removeWallet = function(opts, cb) {
  var self = this;

  self._runLocked(cb, function(cb) {
    self.storage.removeWallet(self.walletId, cb);
  });
};

WalletService.prototype.getRemainingDeleteLockTime = function(txp) {
  var now = Math.floor(Date.now() / 1000);

  var lockTimeRemaining = txp.createdOn + Defaults.DELETE_LOCKTIME - now;
  if (lockTimeRemaining < 0)
    return 0;

  // not the creator? need to wait
  if (txp.creatorId !== this.copayerId)
    return lockTimeRemaining;

  // has other approvers? need to wait
  var approvers = txp.getApprovers();
  if (approvers.length > 1 || (approvers.length == 1 && approvers[0] !== this.copayerId))
    return lockTimeRemaining;

  return 0;
};


/**
 * removePendingTx
 *
 * @param opts
 * @param {string} opts.txProposalId - The tx id.
 * @return {undefined}
 */
WalletService.prototype.removePendingTx = function(opts, cb) {
  var self = this;

  if (!checkRequired(opts, ['txProposalId'], cb)) return;

  self._runLocked(cb, function(cb) {

    self.getTx({
      txProposalId: opts.txProposalId,
    }, function(err, txp) {
      if (err) return cb(err);

      if (!txp.isPending()) return cb(Errors.TX_NOT_PENDING);

      var deleteLockTime = self.getRemainingDeleteLockTime(txp);
      if (deleteLockTime > 0) return cb(Errors.TX_CANNOT_REMOVE);

      self.storage.removeTx(self.walletId, txp.id, function() {
        self._notifyTxProposalAction('TxProposalRemoved', txp, cb);
      });
    });
  });
};

WalletService.prototype._broadcastRawTx = function(network, raw, cb) {
  var bc = this._getBlockchainExplorer(network);
  bc.broadcast(raw, function(err, txid) {
    if (err) return cb(err);
    return cb(null, txid);
  });
};

/**
 * Broadcast a raw transaction.
 * @param {Object} opts
 * @param {string} [opts.network = Constants.LIVENET] - The Bitcoin network for this transaction.
 * @param {string} opts.rawTx - Raw tx data.
 */
WalletService.prototype.broadcastRawTx = function(opts, cb) {
  var self = this;

  if (!checkRequired(opts, ['network', 'rawTx'], cb)) return;

  var network = opts.network || Constants.LIVENET;
  if (network != Constants.LIVENET && network != Constants.TESTNET)
    return cb(new ClientError('Invalid network'));

  self._broadcastRawTx(network, opts.rawTx, cb);
};


WalletService.prototype._checkTxInBlockchain = function(txp, cb) {
  if (!txp.txid) return cb();
  var bc = this._getBlockchainExplorer(txp.getNetworkName());
  bc.getTransaction(txp.txid, function(err, tx) {
    if (err) return cb(err);
    return cb(null, !!tx);
  })
};

/**
 * Sign a transaction proposal.
 * @param {Object} opts
 * @param {string} opts.txProposalId - The identifier of the transaction.
 * @param {string} opts.signatures - The signatures of the inputs of this tx for this copayer (in apperance order)
 */
WalletService.prototype.signTx = function(opts, cb) {
  var self = this;

  if (!checkRequired(opts, ['txProposalId', 'signatures'], cb)) return;

  self.getWallet({}, function(err, wallet) {
    if (err) return cb(err);

    self.getTx({
      txProposalId: opts.txProposalId
    }, function(err, txp) {
      if (err) return cb(err);

      var action = _.find(txp.actions, {
        copayerId: self.copayerId
      });
      if (action) return cb(Errors.COPAYER_VOTED);
      if (!txp.isPending()) return cb(Errors.TX_NOT_PENDING);

      var copayer = wallet.getCopayer(self.copayerId);

      try {
        if (!txp.sign(self.copayerId, opts.signatures, copayer.xPubKey)) {
          log.warn('Error signing transaction (BAD_SIGNATURES)');
          log.warn('Wallet id:', self.walletId);
          log.warn('Copayer id:', self.copayerId);
          log.warn('Client version:', self.clientVersion);
          log.warn('Arguments:', JSON.stringify(opts));
          log.warn('Transaction proposal:', JSON.stringify(txp));
          var raw = txp.getBitcoreTx().uncheckedSerialize();
          log.warn('Raw tx:', raw);
          return cb(Errors.BAD_SIGNATURES);
        }
      } catch (ex) {
        log.error('Error signing transaction proposal', ex);
        return cb(ex);
      }

      self.storage.storeTx(self.walletId, txp, function(err) {
        if (err) return cb(err);

        async.series([

          function(next) {
            self._notifyTxProposalAction('TxProposalAcceptedBy', txp, {
              copayerId: self.copayerId,
            }, next);
          },
          function(next) {
            if (txp.isAccepted()) {
              self._notifyTxProposalAction('TxProposalFinallyAccepted', txp, next);
            } else {
              next();
            }
          },
        ], function() {
          return cb(null, txp);
        });
      });
    });
  });
};

WalletService.prototype._processBroadcast = function(txp, opts, cb) {
  var self = this;
  $.checkState(txp.txid);
  opts = opts || {};

  txp.setBroadcasted();
  self.storage.storeTx(self.walletId, txp, function(err) {
    if (err) return cb(err);

    var extraArgs = {
      txid: txp.txid,
    };
    if (opts.byThirdParty) {
      self._notifyTxProposalAction('NewOutgoingTxByThirdParty', txp, extraArgs);
    } else {
      self._notifyTxProposalAction('NewOutgoingTx', txp, extraArgs);
    }

    self.storage.softResetTxHistoryCache(self.walletId, function() {
      return cb(err, txp);
    });
  });
};


/**
 * Broadcast a transaction proposal.
 * @param {Object} opts
 * @param {string} opts.txProposalId - The identifier of the transaction.
 */
WalletService.prototype.broadcastTx = function(opts, cb) {
  var self = this;

  if (!checkRequired(opts, ['txProposalId'], cb)) return;

  self.getWallet({}, function(err, wallet) {
    if (err) return cb(err);

    self.getTx({
      txProposalId: opts.txProposalId
    }, function(err, txp) {
      if (err) return cb(err);

      if (txp.status == 'broadcasted') return cb(Errors.TX_ALREADY_BROADCASTED);
      if (txp.status != 'accepted') return cb(Errors.TX_NOT_ACCEPTED);

      var raw;
      try {
        raw = txp.getRawTx();
      } catch (ex) {
        return cb(ex);
      }
      self._broadcastRawTx(txp.getNetworkName(), raw, function(err, txid) {
        if (err) {
          var broadcastErr = err;
          // Check if tx already in blockchain
          self._checkTxInBlockchain(txp, function(err, isInBlockchain) {
            if (err) return cb(err);
            if (!isInBlockchain) return cb(broadcastErr);

            self._processBroadcast(txp, {
              byThirdParty: true
            }, cb);
          });
        } else {
          self._processBroadcast(txp, {
            byThirdParty: false
          }, function(err) {
            if (err) return cb(err);
            return cb(null, txp);
          });
        }
      });
    });
  });
};

/**
 * Reject a transaction proposal.
 * @param {Object} opts
 * @param {string} opts.txProposalId - The identifier of the transaction.
 * @param {string} [opts.reason] - A message to other copayers explaining the rejection.
 */
WalletService.prototype.rejectTx = function(opts, cb) {
  var self = this;

  if (!checkRequired(opts, ['txProposalId'], cb)) return;

  self.getTx({
    txProposalId: opts.txProposalId
  }, function(err, txp) {
    if (err) return cb(err);

    var action = _.find(txp.actions, {
      copayerId: self.copayerId
    });

    if (action) return cb(Errors.COPAYER_VOTED);
    if (txp.status != 'pending') return cb(Errors.TX_NOT_PENDING);

    txp.reject(self.copayerId, opts.reason);

    self.storage.storeTx(self.walletId, txp, function(err) {
      if (err) return cb(err);

      async.series([

        function(next) {
          self._notifyTxProposalAction('TxProposalRejectedBy', txp, {
            copayerId: self.copayerId,
          }, next);
        },
        function(next) {
          if (txp.status == 'rejected') {
            var rejectedBy = _.pluck(_.filter(txp.actions, {
              type: 'reject'
            }), 'copayerId');

            self._notifyTxProposalAction('TxProposalFinallyRejected', txp, {
              rejectedBy: rejectedBy,
            }, next);
          } else {
            next();
          }
        },
      ], function() {
        return cb(null, txp);
      });
    });
  });
};

/**
 * Retrieves pending transaction proposals.
 * @param {Object} opts
 * @returns {TxProposal[]} Transaction proposal.
 */
WalletService.prototype.getPendingTxs = function(opts, cb) {
  var self = this;

  self.storage.fetchPendingTxs(self.walletId, function(err, txps) {
    if (err) return cb(err);

    _.each(txps, function(txp) {
      txp.deleteLockTime = self.getRemainingDeleteLockTime(txp);
    });

    async.each(txps, function(txp, next) {
      if (txp.status != 'accepted') return next();

      self._checkTxInBlockchain(txp, function(err, isInBlockchain) {
        if (err || !isInBlockchain) return next(err);
        self._processBroadcast(txp, {
          byThirdParty: true
        }, next);
      });
    }, function(err) {
      return cb(err, _.reject(txps, function(txp) {
        return txp.status == 'broadcasted';
      }));
    });
  });
};

/**
 * Retrieves all transaction proposals in the range (maxTs-minTs)
 * Times are in UNIX EPOCH
 *
 * @param {Object} opts.minTs (defaults to 0)
 * @param {Object} opts.maxTs (defaults to now)
 * @param {Object} opts.limit
 * @returns {TxProposal[]} Transaction proposals, newer first
 */
WalletService.prototype.getTxs = function(opts, cb) {
  var self = this;
  self.storage.fetchTxs(self.walletId, opts, function(err, txps) {
    if (err) return cb(err);
    return cb(null, txps);
  });
};


/**
 * Retrieves notifications after a specific id or from a given ts (whichever is more recent).
 *
 * @param {Object} opts
 * @param {Object} opts.notificationId (optional)
 * @param {Object} opts.minTs (optional) - default 0.
 * @returns {Notification[]} Notifications
 */
WalletService.prototype.getNotifications = function(opts, cb) {
  var self = this;
  opts = opts || {};

  self.getWallet({}, function(err, wallet) {
    if (err) return cb(err);

    async.map([wallet.network, self.walletId], function(walletId, next) {
      self.storage.fetchNotifications(walletId, opts.notificationId, opts.minTs || 0, next);
    }, function(err, res) {
      if (err) return cb(err);

      var notifications = _.sortBy(_.map(_.flatten(res), function(n) {
        n.walletId = self.walletId;
        return n;
      }), 'id');

      return cb(null, notifications);
    });
  });
};

WalletService.prototype._normalizeTxHistory = function(txs) {
  var now = Math.floor(Date.now() / 1000);

  return _.map([].concat(txs), function(tx) {
    var inputs = _.map(tx.vin, function(item) {
      return {
        address: item.addr,
        amount: item.valueSat,
      }
    });

    var outputs = _.map(tx.vout, function(item) {
      var itemAddr;
      // If classic multisig, ignore
      if (item.scriptPubKey && _.isArray(item.scriptPubKey.addresses) && item.scriptPubKey.addresses.length == 1) {
        itemAddr = item.scriptPubKey.addresses[0];
      }

      return {
        address: itemAddr,
        amount: parseInt((item.value * 1e8).toFixed(0)),
      }
    });

    var t = tx.blocktime; // blocktime
    if (!t || _.isNaN(t)) t = tx.firstSeenTs;
    if (!t || _.isNaN(t)) t = now;

    return {
      txid: tx.txid,
      confirmations: tx.confirmations,
      blockheight: tx.blockheight,
      fees: parseInt((tx.fees * 1e8).toFixed(0)),
      size: tx.size,
      time: t,
      inputs: inputs,
      outputs: outputs,
    };
  });
};

WalletService._cachedBlockheight;

WalletService._initBlockchainHeightCache = function() {
  if (WalletService._cachedBlockheight) return;
  WalletService._cachedBlockheight = {};
  WalletService._cachedBlockheight[Constants.LIVENET] = {};
  WalletService._cachedBlockheight[Constants.TESTNET] = {};
};

WalletService._clearBlockchainHeightCache = function(network) {
  WalletService._initBlockchainHeightCache();
  if (!_.contains([Constants.LIVENET, Constants.TESTNET], network)) {
    log.error('Incorrect network in new block: ' + network);
    return;
  }
  WalletService._cachedBlockheight[network].current = null;
};

WalletService.prototype._getBlockchainHeight = function(network, cb) {
  var self = this;

  var now = Date.now();
  WalletService._initBlockchainHeightCache();
  var cache = WalletService._cachedBlockheight[network];

  function fetchFromBlockchain(cb) {
    var bc = self._getBlockchainExplorer(network);
    bc.getBlockchainHeight(function(err, height) {
      if (!err && height > 0) {
        cache.current = height;
        cache.last = height;
        cache.updatedOn = now;
      }
      return cb(null, cache.last);
    });
  };

  if (!cache.current || (now - cache.updatedOn) > Defaults.BLOCKHEIGHT_CACHE_TIME * 1000) {
    return fetchFromBlockchain(cb);
  }

  return cb(null, cache.current);
};

/**
 * Retrieves all transactions (incoming & outgoing)
 * Times are in UNIX EPOCH
 *
 * @param {Object} opts
 * @param {Number} opts.skip (defaults to 0)
 * @param {Number} opts.limit
 * @param {Number} opts.includeExtendedInfo[=false] - Include all inputs/outputs for every tx.
 * @returns {TxProposal[]} Transaction proposals, first newer
 */
WalletService.prototype.getTxHistory = function(opts, cb) {
  var self = this;


  opts = opts || {};
  opts.limit = (_.isUndefined(opts.limit) ? Defaults.HISTORY_LIMIT : opts.limit);
  if (opts.limit > Defaults.HISTORY_LIMIT)
    return cb(Errors.HISTORY_LIMIT_EXCEEDED);

  function decorate(wallet, txs, addresses, proposals, notes) {
    var indexedAddresses = _.indexBy(addresses, 'address');
    var indexedProposals = _.indexBy(proposals, 'txid');
    var indexedNotes = _.indexBy(notes, 'txid');

    function sum(items, isMine, isChange) {
      var filter = {};
      if (_.isBoolean(isMine)) filter.isMine = isMine;
      if (_.isBoolean(isChange)) filter.isChange = isChange;
      return _.sum(_.filter(items, filter), 'amount');
    };

    function classify(items) {
      return _.map(items, function(item) {
        var address = indexedAddresses[item.address];
        return {
          address: item.address,
          amount: item.amount,
          isMine: !!address,
          isChange: address ? (address.isChange || wallet.singleAddress) : false,
        }
      });
    };

    return _.map(txs, function(tx) {

      var amountIn, amountOut, amountOutChange;
      var amount, action, addressTo;
      var inputs, outputs;

      if (tx.outputs.length || tx.inputs.length) {

        inputs = classify(tx.inputs);
        outputs = classify(tx.outputs);

        amountIn = sum(inputs, true);
        amountOut = sum(outputs, true, false);
        amountOutChange = sum(outputs, true, true);
        if (amountIn == (amountOut + amountOutChange + (amountIn > 0 ? tx.fees : 0))) {
          amount = amountOut;
          action = 'moved';
        } else {
          amount = amountIn - amountOut - amountOutChange - (amountIn > 0 ? tx.fees : 0);
          action = amount > 0 ? 'sent' : 'received';
        }

        amount = Math.abs(amount);
        if (action == 'sent' || action == 'moved') {
          var firstExternalOutput = _.find(outputs, {
            isMine: false
          });
          addressTo = firstExternalOutput ? firstExternalOutput.address : 'N/A';
        };
      } else {
        action = 'invalid';
        amount = 0;
      }

      function formatOutput(o) {
        return {
          amount: o.amount,
          address: o.address
        }
      };

      var newTx = {
        txid: tx.txid,
        action: action,
        amount: amount,
        fees: tx.fees,
        time: tx.time,
        addressTo: addressTo,
        confirmations: tx.confirmations,
      };

      if (_.isNumber(tx.size) && tx.size > 0) {
        newTx.feePerKb = +(tx.fees * 1000 / tx.size).toFixed();
      }

      if (opts.includeExtendedInfo) {
        newTx.inputs = _.map(inputs, function(input) {
          return _.pick(input, 'address', 'amount', 'isMine');
        });
        newTx.outputs = _.map(outputs, function(output) {
          return _.pick(output, 'address', 'amount', 'isMine');
        });
      } else {
        outputs = _.filter(outputs, {
          isChange: false
        });
        if (action == 'received') {
          outputs = _.filter(outputs, {
            isMine: true
          });
        }
        newTx.outputs = _.map(outputs, formatOutput);
      }

      var proposal = indexedProposals[tx.txid];
      if (proposal) {
        newTx.createdOn = proposal.createdOn;
        newTx.proposalId = proposal.id;
        newTx.proposalType = proposal.type;
        newTx.creatorName = proposal.creatorName;
        newTx.message = proposal.message;
        newTx.actions = _.map(proposal.actions, function(action) {
          return _.pick(action, ['createdOn', 'type', 'copayerId', 'copayerName', 'comment']);
        });
        _.each(newTx.outputs, function(output) {
          var query = {
            toAddress: output.address,
            amount: output.amount
          };
          var txpOut = _.find(proposal.outputs, query);
          output.message = txpOut ? txpOut.message : null;
        });
        newTx.customData = proposal.customData;
        // newTx.sentTs = proposal.sentTs;
        // newTx.merchant = proposal.merchant;
        //newTx.paymentAckMemo = proposal.paymentAckMemo;
      }

      var note = indexedNotes[tx.txid];
      if (note) {
        newTx.note = _.pick(note, ['body', 'editedBy', 'editedByName', 'editedOn']);
      }

      return newTx;
    });
  };

  function getNormalizedTxs(addresses, from, to, cb) {
    var txs, fromCache, totalItems;
    var useCache = addresses.length >= Defaults.HISTORY_CACHE_ADDRESS_THRESOLD;
    var network = Bitcore.Address(addresses[0].address).toObject().network;

    async.series([

      function(next) {
        if (!useCache) return next();

        self.storage.getTxHistoryCache(self.walletId, from, to, function(err, res) {
          if (err) return next(err);
          if (!res || !res[0]) return next();

          txs = res;
          fromCache = true;

          return next()
        });
      },
      function(next) {
        if (txs) return next();

        var addressStrs = _.pluck(addresses, 'address');
        var bc = self._getBlockchainExplorer(network);
        bc.getTransactions(addressStrs, from, to, function(err, rawTxs, total) {
          if (err) return next(err);

          txs = self._normalizeTxHistory(rawTxs);
          totalItems = total;
          return next();
        });
      },
      function(next) {
        if (!useCache || fromCache) return next();

        var txsToCache = _.filter(txs, function(i) {
          return i.confirmations >= Defaults.CONFIRMATIONS_TO_START_CACHING;
        }).reverse();

        if (!txsToCache.length) return next();

        var fwdIndex = totalItems - to;
        if (fwdIndex < 0) fwdIndex = 0;
        self.storage.storeTxHistoryCache(self.walletId, totalItems, fwdIndex, txsToCache, next);
      },
      function(next) {
        if (!useCache || !fromCache) return next();
        if (!txs) return next();

        // Fix tx confirmations for cached txs
        self._getBlockchainHeight(network, function(err, height) {
          if (err || !height) return next(err);
          _.each(txs, function(tx) {
            if (tx.blockheight >= 0) {
              tx.confirmations = height - tx.blockheight + 1;
            }
          });
          next();
        });
      },
    ], function(err) {
      if (err) return cb(err);

      return cb(null, {
        items: txs,
        fromCache: fromCache
      });
    });
  };

  function tagLowFees(wallet, txs, cb) {
    var unconfirmed = _.filter(txs, {
      confirmations: 0
    });
    if (_.isEmpty(unconfirmed)) return cb();

    self.getFeeLevels({
      network: wallet.network
    }, function(err, levels) {
      if (err) {
        log.warn('Could not fetch fee levels', err);
      } else {
        var level = _.find(levels, {
          level: 'superEconomy'
        });
        if (!level || !level.nbBlocks) {
          log.debug('Cannot compute super economy fee level from blockchain');
        } else {
          var minFeePerKb = level.feePerKb;
          _.each(unconfirmed, function(tx) {
            tx.lowFees = tx.feePerKb < minFeePerKb;
          });
        }
      }
      return cb();
    });
  };

  self.getWallet({}, function(err, wallet) {
    if (err) return cb(err);

    // Get addresses for this wallet
    self.storage.fetchAddresses(self.walletId, function(err, addresses) {
      if (err) return cb(err);
      if (addresses.length == 0) return cb(null, []);

      var from = opts.skip || 0;
      var to = from + opts.limit;


      async.waterfall([

        function(next) {
          getNormalizedTxs(addresses, from, to, next);
        },
        function(txs, next) {
          // Fetch all proposals in [t - 7 days, t + 1 day]
          var minTs = _.min(txs.items, 'time').time - 7 * 24 * 3600;
          var maxTs = _.max(txs.items, 'time').time + 1 * 24 * 3600;

          async.parallel([

            function(done) {
              self.storage.fetchTxs(self.walletId, {
                minTs: minTs,
                maxTs: maxTs
              }, done);
            },
            function(done) {
              self.storage.fetchTxNotes(self.walletId, {
                minTs: minTs
              }, done);
            },
          ], function(err, res) {
            return next(err, {
              txs: txs,
              txps: res[0],
              notes: res[1]
            });
          });
        },
      ], function(err, res) {
        if (err) return cb(err);

        var finalTxs = decorate(wallet, res.txs.items, addresses, res.txps, res.notes);

        tagLowFees(wallet, finalTxs, function(err) {
          if (err)
            log.warn('Failed to tag unconfirmed with low fee');

          if (res.txs.fromCache)
            log.debug("History from cache for:", self.walletId, from, to);

          return cb(null, finalTxs, !!res.txs.fromCache);
        });
      });
    });
  });
};


/**
 * Scan the blockchain looking for addresses having some activity
 *
 * @param {Object} opts
 * @param {Boolean} opts.includeCopayerBranches (defaults to false)
 */
WalletService.prototype.scan = function(opts, cb) {
  var self = this;

  opts = opts || {};

  function checkActivity(address, network, cb) {
    var bc = self._getBlockchainExplorer(network);
    bc.getAddressActivity(address, cb);
  };

  function scanBranch(derivator, cb) {
    var inactiveCounter = 0;
    var allAddresses = [];
    var gap = Defaults.SCAN_ADDRESS_GAP;

    async.whilst(function() {
      return inactiveCounter < gap;
    }, function(next) {
      var address = derivator.derive();
      checkActivity(address.address, address.network, function(err, activity) {
        if (err) return next(err);

        allAddresses.push(address);
        inactiveCounter = activity ? 0 : inactiveCounter + 1;
        next();
      });
    }, function(err) {
      derivator.rewind(gap);
      return cb(err, _.dropRight(allAddresses, gap));
    });
  };


  self._runLocked(cb, function(cb) {
    self.getWallet({}, function(err, wallet) {
      if (err) return cb(err);
      if (!wallet.isComplete()) return cb(Errors.WALLET_NOT_COMPLETE);

      wallet.scanStatus = 'running';

      self.storage.clearTxHistoryCache(self.walletId, function() {
        self.storage.storeWallet(wallet, function(err) {
          if (err) return cb(err);

          var derivators = [];
          _.each([false, true], function(isChange) {
            derivators.push({
              derive: _.bind(wallet.createAddress, wallet, isChange),
              rewind: _.bind(wallet.addressManager.rewindIndex, wallet.addressManager, isChange),
            });
            if (opts.includeCopayerBranches) {
              _.each(wallet.copayers, function(copayer) {
                if (copayer.addressManager) {
                  derivators.push({
                    derive: _.bind(copayer.createAddress, copayer, wallet, isChange),
                    rewind: _.bind(copayer.addressManager.rewindIndex, copayer.addressManager, isChange),
                  });
                }
              });
            }
          });

          async.eachSeries(derivators, function(derivator, next) {
            scanBranch(derivator, function(err, addresses) {
              if (err) return next(err);
              self.storage.storeAddressAndWallet(wallet, addresses, next);
            });
          }, function(error) {
            self.storage.fetchWallet(wallet.id, function(err, wallet) {
              if (err) return cb(err);
              wallet.scanStatus = error ? 'error' : 'success';
              self.storage.storeWallet(wallet, function() {
                return cb(error);
              });
            })
          });
        });
      });
    });
  });
};

/**
 * Start a scan process.
 *
 * @param {Object} opts
 * @param {Boolean} opts.includeCopayerBranches (defaults to false)
 */
WalletService.prototype.startScan = function(opts, cb) {
  var self = this;

  function scanFinished(err) {
    var data = {
      result: err ? 'error' : 'success',
    };
    if (err) data.error = err;
    self._notify('ScanFinished', data, {
      isGlobal: true
    });
  };

  self.getWallet({}, function(err, wallet) {
    if (err) return cb(err);
    if (!wallet.isComplete()) return cb(Errors.WALLET_NOT_COMPLETE);

    setTimeout(function() {
      self.scan(opts, scanFinished);
    }, 100);

    return cb(null, {
      started: true
    });
  });
};

/**
 * Returns exchange rate for the specified currency & timestamp.
 * @param {Object} opts
 * @param {string} opts.code - Currency ISO code.
 * @param {Date} [opts.ts] - A timestamp to base the rate on (default Date.now()).
 * @param {String} [opts.provider] - A provider of exchange rates (default 'BitPay').
 * @returns {Object} rates - The exchange rate.
 */
WalletService.prototype.getFiatRate = function(opts, cb) {
  var self = this;

  if (!checkRequired(opts, ['code'], cb)) return;

  self.fiatRateService.getRate(opts, function(err, rate) {
    if (err) return cb(err);
    return cb(null, rate);
  });
};

/**
 * Subscribe this copayer to the Push Notifications service using the specified token.
 * @param {Object} opts
 * @param {string} opts.token - The token representing the app/device.
 * @param {string} [opts.packageName] - The restricted_package_name option associated with this token.
 * @param {string} [opts.platform] - The platform associated with this token.
 */
WalletService.prototype.pushNotificationsSubscribe = function(opts, cb) {
  if (!checkRequired(opts, ['token'], cb)) return;

  var self = this;

  var sub = Model.PushNotificationSub.create({
    copayerId: self.copayerId,
    token: opts.token,
    packageName: opts.packageName,
    platform: opts.platform,
  });

  self.storage.storePushNotificationSub(sub, cb);
};

/**
 * Unsubscribe this copayer to the Push Notifications service using the specified token.
 * @param {Object} opts
 * @param {string} opts.token - The token representing the app/device.
 */
WalletService.prototype.pushNotificationsUnsubscribe = function(opts, cb) {
  if (!checkRequired(opts, ['token'], cb)) return;

  var self = this;

  self.storage.removePushNotificationSub(self.copayerId, opts.token, cb);
};

/**
 * Subscribe this copayer to the specified tx to get a notification when the tx confirms.
 * @param {Object} opts
 * @param {string} opts.txid - The txid of the tx to be notified of.
 */
WalletService.prototype.txConfirmationSubscribe = function(opts, cb) {
  if (!checkRequired(opts, ['txid'], cb)) return;

  var self = this;

  var sub = Model.TxConfirmationSub.create({
    copayerId: self.copayerId,
    walletId: self.walletId,
    txid: opts.txid,
  });

  self.storage.storeTxConfirmationSub(sub, cb);
};

/**
 * Unsubscribe this copayer to the Push Notifications service using the specified token.
 * @param {Object} opts
 * @param {string} opts.txid - The txid of the tx to be notified of.
 */
WalletService.prototype.txConfirmationUnsubscribe = function(opts, cb) {
  if (!checkRequired(opts, ['txid'], cb)) return;

  var self = this;

  self.storage.removeTxConfirmationSub(self.copayerId, opts.txid, cb);
};

module.exports = WalletService;
module.exports.ClientError = ClientError;<|MERGE_RESOLUTION|>--- conflicted
+++ resolved
@@ -1019,34 +1019,18 @@
   });
 };
 
-
 WalletService.prototype._getBlockchainExplorer = function(network) {
-<<<<<<< HEAD
-  if (!this.blockchainExplorer) {
-    var opts = {};
-    var provider;
-
-    if (this.blockchainExplorerOpts) {
-      provider = this.blockchainExplorerOpts.defaultProvider;
-      if (this.blockchainExplorerOpts[provider][network]) {
-        opts = this.blockchainExplorerOpts[provider][network];
-      }
+  if (this.blockchainExplorer) return this.blockchainExplorer;
+
+  var opts = {};
+  if (this.blockchainExplorerOpts) {
+    // TODO: provider should be configurable
+    provider = this.blockchainExplorerOpts.defaultProvider;
+    if (this.blockchainExplorerOpts[provider][network]) {
+      opts = this.blockchainExplorerOpts[provider][network];
     }
-    opts.provider = provider;
-    opts.network = network;
-    opts.userAgent = WalletService.getServiceVersion();
-    this.blockchainExplorer = new BlockchainExplorer(opts);
   }
-=======
-  var opts = {};
->>>>>>> 5f329572
-
-  if (this.blockchainExplorer) return this.blockchainExplorer;
-  if (this.blockchainExplorerOpts && this.blockchainExplorerOpts[network]) {
-    opts = this.blockchainExplorerOpts[network];
-  }
-  // TODO: provider should be configurable
-  opts.provider = 'insight';
+  opts.provider = provider;
   opts.network = network;
   opts.userAgent = WalletService.getServiceVersion();
   return new BlockchainExplorer(opts);
